--- conflicted
+++ resolved
@@ -4,11 +4,7 @@
         "Read more about it at https://getcomposer.org/doc/01-basic-usage.md#composer-lock-the-lock-file",
         "This file is @generated automatically"
     ],
-<<<<<<< HEAD
-    "content-hash": "f84af54d009a128472ca7e19a50fccf8",
-=======
-    "content-hash": "9055a451d415d482a2f7287e0787bbc3",
->>>>>>> 6005def7
+    "content-hash": "069ebb3ec35c8b309b129189106ad45a",
     "packages": [
         {
             "name": "appstract/laravel-blade-directives",
