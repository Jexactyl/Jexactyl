--- conflicted
+++ resolved
@@ -4965,7 +4965,6 @@
             "time": "2022-03-10T21:14:19+00:00"
         },
         {
-<<<<<<< HEAD
             "name": "stripe/stripe-php",
             "version": "v8.7.0",
             "source": {
@@ -5026,12 +5025,8 @@
             "time": "2022-06-17T19:22:08+00:00"
         },
         {
-            "name": "swiftmailer/swiftmailer",
-            "version": "v6.3.0",
-=======
             "name": "stella-maris/clock",
             "version": "0.1.6",
->>>>>>> 2828a4b1
             "source": {
                 "type": "git",
                 "url": "https://github.com/stella-maris-solutions/clock.git",
