name: Release

on:
  push:
    tags:
      - "v*"

jobs:
  release:
    name: Release
    runs-on: ubuntu-20.04
    steps:
      - name: Code checkout
        uses: actions/checkout@v3

      - name: Setup Node
        uses: actions/setup-node@v3
        with:
          node-version: 18
          cache: yarn

      - name: Install dependencies
        run: yarn install --frozen-lockfile

      - name: Build
        run: yarn build

      - name: Create release branch and bump version
        env:
          REF: ${{ github.ref }}
        run: |
          BRANCH=release/${REF:10}
          git config --local user.email "ci@pterodactyl.io"
          git config --local user.name "Pterodactyl CI"
          git checkout -b $BRANCH
          git push -u origin $BRANCH
          sed -i "s/    'version' => 'canary',/    'version' => '${REF:11}',/" config/app.php
          git add config/app.php
          git commit -m "ci(release): bump version"
          git push

      - name: Create release archive
        run: |
<<<<<<< HEAD
          rm -rf node_modules/ tests/ CODE_OF_CONDUCT.md CONTRIBUTING.md phpstan.neon phpunit.xml
          tar -czf panel.tar.gz * .env.example .eslintignore .eslintrc.js
=======
          rm -rf node_modules tests CODE_OF_CONDUCT.md CONTRIBUTING.md flake.lock flake.nix phpunit.xml shell.nix 
          tar -czf panel.tar.gz * .editorconfig .env.example .eslintignore .eslintrc.js .gitignore .prettierrc.json
>>>>>>> 3432cadd

      - name: Extract changelog
        env:
          REF: ${{ github.ref }}
        run: |
          sed -n "/^## ${REF:10}/,/^## /{/^## /b;p}" CHANGELOG.md > ./RELEASE_CHANGELOG

      - name: Create checksum and add to changelog
        run: |
          SUM=`sha256sum panel.tar.gz`
          echo -e "\n#### SHA256 Checksum\n\n\`\`\`\n$SUM\n\`\`\`\n" >> ./RELEASE_CHANGELOG
          echo $SUM > checksum.txt

      - name: Create release
        id: create_release
        uses: softprops/action-gh-release@v1
        env:
          GITHUB_TOKEN: ${{ secrets.GITHUB_TOKEN }}
        with:
          draft: true
          prerelease: ${{ contains(github.ref, 'rc') || contains(github.ref, 'beta') || contains(github.ref, 'alpha') }}
          body_path: ./RELEASE_CHANGELOG

      - name: Upload release archive
        id: upload-release-archive
        uses: actions/upload-release-asset@v1
        env:
          GITHUB_TOKEN: ${{ secrets.GITHUB_TOKEN }}
        with:
          upload_url: ${{ steps.create_release.outputs.upload_url }}
          asset_path: panel.tar.gz
          asset_name: panel.tar.gz
          asset_content_type: application/gzip

      - name: Upload release checksum
        id: upload-release-checksum
        uses: actions/upload-release-asset@v1
        env:
          GITHUB_TOKEN: ${{ secrets.GITHUB_TOKEN }}
        with:
          upload_url: ${{ steps.create_release.outputs.upload_url }}
          asset_path: ./checksum.txt
          asset_name: checksum.txt
          asset_content_type: text/plain<|MERGE_RESOLUTION|>--- conflicted
+++ resolved
@@ -41,13 +41,8 @@
 
       - name: Create release archive
         run: |
-<<<<<<< HEAD
-          rm -rf node_modules/ tests/ CODE_OF_CONDUCT.md CONTRIBUTING.md phpstan.neon phpunit.xml
-          tar -czf panel.tar.gz * .env.example .eslintignore .eslintrc.js
-=======
-          rm -rf node_modules tests CODE_OF_CONDUCT.md CONTRIBUTING.md flake.lock flake.nix phpunit.xml shell.nix 
+          rm -rf node_modules tests CODE_OF_CONDUCT.md CONTRIBUTING.md flake.lock flake.nix phpstan.neon phpunit.xml shell.nix
           tar -czf panel.tar.gz * .editorconfig .env.example .eslintignore .eslintrc.js .gitignore .prettierrc.json
->>>>>>> 3432cadd
 
       - name: Extract changelog
         env:
