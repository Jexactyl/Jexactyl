name: Tests

on:
  push:
    branches:
      - 'develop'
  pull_request:

jobs:
  tests:
    name: Tests
    runs-on: ubuntu-20.04
    if: "!contains(github.event.head_commit.message, 'skip ci') && !contains(github.event.head_commit.message, 'ci skip')"
    strategy:
      fail-fast: false
      matrix:
<<<<<<< HEAD
        php: [ 8.0, 8.1 ]
        database: [ 'mariadb:10.2' ]
=======
        php: [8.0, 8.1]
        database: ['mariadb:10.2', 'mysql:8']
>>>>>>> 2828a4b1
    services:
      database:
        image: ${{ matrix.database }}
        env:
          MYSQL_ALLOW_EMPTY_PASSWORD: yes
          MYSQL_DATABASE: panel_test
        ports:
          - 3306
        options: --health-cmd="mysqladmin ping" --health-interval=10s --health-timeout=5s --health-retries=3
    steps:
      - name: Code Checkout
        uses: actions/checkout@v3

      - name: Get cache directory
        id: composer-cache
        run: |
          echo "::set-output name=dir::$(composer config cache-files-dir)"

      - name: Cache
        uses: actions/cache@v3
        with:
          path: |
            ~/.php_cs.cache
            ${{ steps.composer-cache.outputs.dir }}
          key: ${{ runner.os }}-cache-${{ matrix.php }}-${{ hashFiles('**.composer.lock') }}

      - name: Setup PHP
        uses: shivammathur/setup-php@v2
        with:
          php-version: ${{ matrix.php }}
          extensions: bcmath, cli, curl, gd, mbstring, mysql, openssl, pdo, tokenizer, xml, zip
          tools: composer:v2
          coverage: none

      - name: Setup .env
        run: cp .env.ci .env

      - name: Install dependencies
        run: composer install --no-interaction --no-progress --no-suggest --prefer-dist

      - name: PHP CS Fixer
        run: vendor/bin/php-cs-fixer fix --dry-run --diff
        continue-on-error: true

      - name: Unit tests
        run: vendor/bin/phpunit --bootstrap vendor/autoload.php tests/Unit
        if: ${{ always() }}
        env:
          DB_HOST: UNIT_NO_DB

      - name: Integration tests
        run: vendor/bin/phpunit tests/Integration
        env:
          DB_PORT: ${{ job.services.database.ports[3306] }}
          DB_USERNAME: root<|MERGE_RESOLUTION|>--- conflicted
+++ resolved
@@ -14,13 +14,8 @@
     strategy:
       fail-fast: false
       matrix:
-<<<<<<< HEAD
-        php: [ 8.0, 8.1 ]
-        database: [ 'mariadb:10.2' ]
-=======
         php: [8.0, 8.1]
         database: ['mariadb:10.2', 'mysql:8']
->>>>>>> 2828a4b1
     services:
       database:
         image: ${{ matrix.database }}
