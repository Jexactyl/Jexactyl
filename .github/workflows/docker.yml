--- conflicted
+++ resolved
@@ -21,23 +21,6 @@
         uses: docker/metadata-action@v4
         id: docker_meta
         with:
-<<<<<<< HEAD
-          images: ghcr.io/Jexactyl/Jexactyl
-      - uses: docker/setup-qemu-action@v1
-      - uses: docker/setup-buildx-action@v1
-      - uses: docker/login-action@v1
-        with:
-          registry: ghcr.io
-          username: ${{ github.repository_owner }}
-          password: ${{ github.token }}
-      - name: Bump Version
-        if: "!contains(github.ref, 'develop')"
-        env:
-          REF: ${{ github.ref }}
-        run: |
-          sed -i "s@    'version' => 'canary',@    'version' => '${REF:11}',@" config/app.php
-      - name: Release Production Build
-=======
           images: ghcr.io/pterodactyl/panel
 
       - name: Setup QEMU
@@ -54,7 +37,6 @@
           password: ${{ secrets.REGISTRY_TOKEN }}
 
       - name: Release production build
->>>>>>> 2828a4b1
         uses: docker/build-push-action@v2
         if: "contains(github.ref, 'release/v')"
         with:
