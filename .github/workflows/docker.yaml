name: Publish Docker Image

on:
  push:
    branches:
      - develop
  release:
    types:
      - published

jobs:
  push:
    name: Push Image to GitHub Packages
    runs-on: ubuntu-20.04
    # Always run against a tag, even if the commit into the tag has [docker skip]
    # within the commit message.
    if: "!contains(github.ref, 'develop') || (!contains(github.event.head_commit.message, 'skip docker') && !contains(github.event.head_commit.message, 'docker skip'))"
    steps:
      - name: Code Checkout
        uses: actions/checkout@v3

      - name: Docker metadata
        id: docker_meta
        uses: docker/metadata-action@v4
        with:
<<<<<<< HEAD
          images: ghcr.io/jexactyl/jexactyl
=======
          images: ghcr.io/pterodactyl/panel
          flavor: |
            latest=false
          tags: |
            type=raw,value=latest,enable=${{ github.event_name == 'release' && github.event.action == 'published' && github.event.release.prerelease == false }}
            type=ref,event=tag
            type=ref,event=branch
>>>>>>> ca4aa795

      - name: Setup QEMU
        uses: docker/setup-qemu-action@v2

      - name: Setup Docker buildx
        uses: docker/setup-buildx-action@v2

      - name: Login to GitHub Container Registry
        uses: docker/login-action@v2
        with:
          registry: ghcr.io
          username: ${{ github.repository_owner }}
          password: ${{ secrets.REGISTRY_TOKEN }}

      - name: Update app.php version
        if: "github.event_name == 'release' && github.event.action == 'published'"
        run: |
          sed -i "s/    'version' => 'canary',/    'version' => '${REF:11}',/" config/app.php

      - name: Build and Push (tag)
        uses: docker/build-push-action@v3
        if: "github.event_name == 'release' && github.event.action == 'published'"
        with:
          context: .
          file: ./Dockerfile
          push: true
          platforms: linux/amd64,linux/arm64
          labels: ${{ steps.docker_meta.outputs.labels }}
          tags: ${{ steps.docker_meta.outputs.tags }}

      - name: Build and Push (develop)
        uses: docker/build-push-action@v3
        if: "github.event_name == 'push' && contains(github.ref, 'develop')"
        with:
          context: .
          file: ./Dockerfile
          push: ${{ github.event_name != 'pull_request' }}
          platforms: linux/amd64,linux/arm64
          labels: ${{ steps.docker_meta.outputs.labels }}
          tags: ${{ steps.docker_meta.outputs.tags }}
          cache-from: type=gha
          cache-to: type=gha,mode=max<|MERGE_RESOLUTION|>--- conflicted
+++ resolved
@@ -23,17 +23,13 @@
         id: docker_meta
         uses: docker/metadata-action@v4
         with:
-<<<<<<< HEAD
           images: ghcr.io/jexactyl/jexactyl
-=======
-          images: ghcr.io/pterodactyl/panel
           flavor: |
             latest=false
           tags: |
             type=raw,value=latest,enable=${{ github.event_name == 'release' && github.event.action == 'published' && github.event.release.prerelease == false }}
             type=ref,event=tag
             type=ref,event=branch
->>>>>>> ca4aa795
 
       - name: Setup QEMU
         uses: docker/setup-qemu-action@v2
