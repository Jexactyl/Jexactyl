--- conflicted
+++ resolved
@@ -10,11 +10,7 @@
       - uses: actions/checkout@v2
       - uses: actions/setup-node@v1
         with:
-<<<<<<< HEAD
-          node-version: '16'
-=======
           node-version: '16.x'
->>>>>>> 48af9bce
 
       - name: Create release branch and bump version
         env:
@@ -38,11 +34,7 @@
       - name: Create release archive
         run: |
           rm -rf node_modules/ test/ codecov.yml CODE_OF_CONDUCT.md CONTRIBUTING.md phpunit.xml Vagrantfile
-<<<<<<< HEAD
-          tar -czf panel.tar.gz * .env.example .eslintignore .eslintrc.yml
-=======
           tar -czf panel.tar.gz * .env.example .eslintignore .eslintrc.js
->>>>>>> 48af9bce
 
       - name: Extract changelog
         id: extract_changelog
