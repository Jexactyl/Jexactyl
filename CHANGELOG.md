--- conflicted
+++ resolved
@@ -4,17 +4,15 @@
 This project follows [Semantic Versioning](http://semver.org) guidelines.
 
 ## v0.7.0-beta.3 (Derelict Dermodactylus)
-<<<<<<< HEAD
-### Changed
-* API keys have been changed to only use a single public key passed in a bearer token. All existing keys can continue being used, however only the first 32 characters should be sent.
-=======
 ### Fixed
 * `[beta.2]` — Fixes a bug that would cause an endless exception message stream in the console when attemping to setup environment settings in certain instances.
 * `[beta.2]` — Fixes a bug causing the dropdown menu for a server's egg to display the wrong selected value.
 * `[beta.2]` — Fixes a bug that would throw a red page of death when submitting an invalid egg variable value for a server in the Admin CP.
 * `[beta.2]` — Someone found a `@todo` that I never `@todid` and thus database hosts could not be created without being linked to a node. This is fixed...
 * `[beta.2]` — Fixes bug that caused incorrect rendering of CPU usage on server graphs due to missing variable.
->>>>>>> 47f2ca06
+
+### Changed
+* API keys have been changed to only use a single public key passed in a bearer token. All existing keys can continue being used, however only the first 32 characters should be sent.
 
 ## v0.7.0-beta.2 (Derelict Dermodactylus)
 ### Fixed
