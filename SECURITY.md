--- conflicted
+++ resolved
@@ -1,28 +1,13 @@
 # Security Policy
 
 ## Supported Versions
-<<<<<<< HEAD
 The following versions of Jexactyl are receiving active support and maintenance. Any security vulnerabilities discovered must be reproducible in supported versions.
-=======
-
-The following versions of Pterodactyl are receiving active support and maintenance. Any security vulnerabilities discovered must be reproducible in supported versions.
-
-| Panel  | Daemon       | Supported          |
-|--------|--------------|--------------------|
-| 1.10.x | wings@1.7.x  | :white_check_mark: |
-| 1.11.x | wings@1.11.x | :white_check_mark: |
-| 0.7.x  | daemon@0.6.x | :x:                |
->>>>>>> 24e1c563
 
 | Panel   | Supported          |
 |---------|--------------------|
 | 3.5.x   | :white_check_mark: |
 | 3.4.x   | :white_check_mark: |
-| 3.3.x   | :white_check_mark: |
-| 3.2.x   | :white_check_mark: |
-| 3.1.x   | :white_check_mark: |
-| 3.0.x   | :white_check_mark: |
-| < 3.0.x | :x: |
+| < 3.4.x | :x:                |
 
 ## Reporting a Vulnerability
 
