{
  composer ? null,
  php81WithExtensions ? null,
  pkgs ? import <nixpkgs> {},
}:
with pkgs;
  mkShell rec {
    buildInputs = [
      alejandra
      composer
<<<<<<< HEAD
      nodejs-18_x
      nodePackages.pnpm
=======
      nodejs_18
      nodePackages.yarn
>>>>>>> f0489f67
      php81WithExtensions

      docker-compose
    ];

    shellHook = ''
      PATH="$PATH:${pkgs.docker-compose}/libexec/docker/cli-plugins"
    '';
  }<|MERGE_RESOLUTION|>--- conflicted
+++ resolved
@@ -8,13 +8,8 @@
     buildInputs = [
       alejandra
       composer
-<<<<<<< HEAD
-      nodejs-18_x
+      nodejs_18
       nodePackages.pnpm
-=======
-      nodejs_18
-      nodePackages.yarn
->>>>>>> f0489f67
       php81WithExtensions
 
       docker-compose
