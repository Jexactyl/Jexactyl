<<<<<<< HEAD
import Vuex from 'vuex';
import { sync } from 'vuex-router-sync';
import { serverModule } from "./modules/server";
import { userModule } from './modules/user';
import { authModule } from "./modules/auth";

const createStore = (router) => {
    const store = new Vuex.Store({
        strict: process.env.NODE_ENV !== 'production',
        modules: {
            userModule,
            serverModule,
            authModule,
        },
    });
    sync(store, router);
    return store;
};

export default createStore;
=======
import Vue from 'vue';
import Vuex from 'vuex';
import auth from './modules/auth';

Vue.use(Vuex);

const store = new Vuex.Store({
    strict: process.env.NODE_ENV !== 'production',
    modules: { auth },
});

if (module.hot) {
    module.hot.accept(['./modules/auth'], () => {
        const newAuthModule = require('./modules/auth').default;

        store.hotUpdate({
            modules: { newAuthModule },
        });
    });
}

export default store;
>>>>>>> b859ed61
<|MERGE_RESOLUTION|>--- conflicted
+++ resolved
@@ -1,34 +1,14 @@
-<<<<<<< HEAD
+import Vue from 'vue';
 import Vuex from 'vuex';
-import { sync } from 'vuex-router-sync';
 import { serverModule } from "./modules/server";
 import { userModule } from './modules/user';
 import { authModule } from "./modules/auth";
-
-const createStore = (router) => {
-    const store = new Vuex.Store({
-        strict: process.env.NODE_ENV !== 'production',
-        modules: {
-            userModule,
-            serverModule,
-            authModule,
-        },
-    });
-    sync(store, router);
-    return store;
-};
-
-export default createStore;
-=======
-import Vue from 'vue';
-import Vuex from 'vuex';
-import auth from './modules/auth';
 
 Vue.use(Vuex);
 
 const store = new Vuex.Store({
     strict: process.env.NODE_ENV !== 'production',
-    modules: { auth },
+    modules: { userModule, serverModule, authModule },
 });
 
 if (module.hot) {
@@ -41,5 +21,4 @@
     });
 }
 
-export default store;
->>>>>>> b859ed61
+export default store;