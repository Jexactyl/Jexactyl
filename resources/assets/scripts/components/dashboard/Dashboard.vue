<template>
    <div>
        <navigation/>
        <div class="container">
            <flash container="mt-4"/>
            <div class="server-search animate fadein">
                <input type="text"
                       :placeholder="$t('dashboard.index.search')"
                       @input="onChange"
                       v-model="search"
                       ref="search"
                />
            </div>
            <div v-if="this.isServersLoading" class="my-4 animate fadein">
                <div class="text-center h-16">
                    <span class="spinner spinner-xl"></span>
                </div>
            </div>
            <transition-group class="w-full m-auto mt-4 animate fadein sm:flex flex-wrap content-start">
                <server-box
                        v-for="(server, index) in this.serverList"
                        :key="index"
                        :server="server"
                />
            </transition-group>
        </div>
    </div>
</template>

<script>
    import Server from '../../models/server';
    import debounce from 'lodash/debounce';
    import differenceInSeconds from 'date-fns/difference_in_seconds';
    import Flash from '../Flash';
    import ServerBox from './ServerBox';
    import Navigation from '../core/Navigation';
    import {mapGetters, mapState} from 'vuex'

    export default {
        name: 'dashboard',
        components: { Navigation, ServerBox, Flash },
        data: function () {
            return {
<<<<<<< HEAD
                backgroundedAt: DateTime.local(),
=======
                backgroundedAt: new Date(),
                documentVisible: true,
                loading: true,
>>>>>>> b859ed61
                search: '',
            }
        },

        computed: {
            ...mapGetters([
                'isServersLoading',
                'serverList'
            ]),
            ...mapState({
                servers: 'servers'
            })
        },
        /**
         * Start loading the servers before the DOM $.el is created.
         */
        created: function () {
            this.$store.dispatch('loadServers')

            document.addEventListener('visibilitychange', () => {
                this.documentVisible = document.visibilityState === 'visible';
                this._handleDocumentVisibilityChange(this.documentVisible);
            });
        },

        /**
         * Once the page is mounted set a function to run every 5 seconds that will
         * iterate through the visible servers and fetch their resource usage.
         */
        mounted: function () {
            this._iterateServerResourceUse();
        },

        methods: {
            /**
<<<<<<< HEAD
=======
             * Load the user's servers and render them onto the dashboard.
             *
             * @param {string} query
             */
            loadServers: function (query = '') {
                this.loading = true;
                window.axios.get(this.route('api.client.index'), {
                    params: { query },
                })
                    .finally(() => {
                        this.clearFlashes();
                    })
                    .then(response => {
                        this.servers = [];
                        response.data.data.forEach(obj => {
                            const s = new Server(obj.attributes);
                            this.servers.push(s);
                            this.getResourceUse(s);
                        });

                        if (this.servers.length === 0) {
                            this.info(this.$t('dashboard.index.no_matches'));
                        }
                    })
                    .catch(err => {
                        console.error(err);
                        const response = err.response;
                        if (response.data && _.isObject(response.data.errors)) {
                            response.data.errors.forEach(error => {
                                this.error(error.detail);
                            });
                        }
                    })
                    .finally(() => {
                        this.loading = false;
                    });
            },

            /**
>>>>>>> b859ed61
             * Handle a search for servers but only call the search function every 500ms
             * at the fastest.
             */
            onChange: debounce(function () {
                this.loadServers(this.$data.search);
            }, 500),

            /**
             * Get resource usage for an individual server for rendering purposes.
             *
             * @param {Server} server
             */
            getResourceUse: function (server) {
                window.axios.get(this.route('api.client.servers.resources', { server: server.identifier }))
                    .then(response => {
                        if (!(response.data instanceof Object)) {
                            throw new Error('Received an invalid response object back from status endpoint.');
                        }

                        window.events.$emit(`server:${server.uuid}::resources`, response.data.attributes);
                    })
                    .catch(err => {
                        console.error(err);
                    });
            },

            /**
             * Iterates over all of the active servers and gets their resource usage.
             *
             * @private
             */
            _iterateServerResourceUse: function (initialTimeout = 5000) {
                window.setTimeout(() => {
                    if (this.documentVisible) {
                        return window.setTimeout(this._iterateServerResourceUse(), 5000);
                    }
                }, initialTimeout);
            },

            /**
             * Handle changes to document visibilty to keep server statuses updated properly.
             *
             * @param {Boolean} isVisible
             * @private
             */
            _handleDocumentVisibilityChange: function (isVisible) {
                if (!isVisible) {
                    this.backgroundedAt = new Date();
                    return;
                }

                // If it has been more than 30 seconds since this window was put into the background
                // lets go ahead and refresh all of the listed servers so that they have fresh stats.
                const diff = differenceInSeconds(new Date(), this.backgroundedAt);
                this._iterateServerResourceUse(diff > 30 ? 1 : 5000);
            },
        }
    };
</script><|MERGE_RESOLUTION|>--- conflicted
+++ resolved
@@ -11,16 +11,16 @@
                        ref="search"
                 />
             </div>
-            <div v-if="this.isServersLoading" class="my-4 animate fadein">
+            <div v-if="this.loading" class="my-4 animate fadein">
                 <div class="text-center h-16">
                     <span class="spinner spinner-xl"></span>
                 </div>
             </div>
-            <transition-group class="w-full m-auto mt-4 animate fadein sm:flex flex-wrap content-start">
+            <transition-group class="w-full m-auto mt-4 animate fadein sm:flex flex-wrap content-start" v-else>
                 <server-box
-                        v-for="(server, index) in this.serverList"
-                        :key="index"
-                        :server="server"
+                        v-for="(server, index) in servers"
+                        v-bind:key="index"
+                        v-bind:server="server"
                 />
             </transition-group>
         </div>
@@ -34,38 +34,25 @@
     import Flash from '../Flash';
     import ServerBox from './ServerBox';
     import Navigation from '../core/Navigation';
-    import {mapGetters, mapState} from 'vuex'
 
     export default {
         name: 'dashboard',
         components: { Navigation, ServerBox, Flash },
         data: function () {
             return {
-<<<<<<< HEAD
-                backgroundedAt: DateTime.local(),
-=======
                 backgroundedAt: new Date(),
                 documentVisible: true,
                 loading: true,
->>>>>>> b859ed61
                 search: '',
+                servers: [],
             }
         },
 
-        computed: {
-            ...mapGetters([
-                'isServersLoading',
-                'serverList'
-            ]),
-            ...mapState({
-                servers: 'servers'
-            })
-        },
         /**
          * Start loading the servers before the DOM $.el is created.
          */
         created: function () {
-            this.$store.dispatch('loadServers')
+            this.loadServers();
 
             document.addEventListener('visibilitychange', () => {
                 this.documentVisible = document.visibilityState === 'visible';
@@ -83,8 +70,6 @@
 
         methods: {
             /**
-<<<<<<< HEAD
-=======
              * Load the user's servers and render them onto the dashboard.
              *
              * @param {string} query
@@ -124,7 +109,6 @@
             },
 
             /**
->>>>>>> b859ed61
              * Handle a search for servers but only call the search function every 500ms
              * at the fastest.
              */
