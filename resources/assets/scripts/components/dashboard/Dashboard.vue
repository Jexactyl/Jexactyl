--- conflicted
+++ resolved
@@ -9,9 +9,6 @@
                    ref="search"
             />
         </div>
-<<<<<<< HEAD
-        <transition-group class="w-full m-auto mt-4 animate fadein sm:flex flex-wrap content-start"><div class="server-box" :key="index" v-for="(server, index) in servers.models">
-=======
         <div v-if="this.loading" class="my-4 animate fadein">
             <div class="text-center h-16">
                 <span class="spinner spinner-xl"></span>
@@ -19,7 +16,6 @@
         </div>
         <transition-group class="w-full m-auto mt-4 animate fadein sm:flex flex-wrap content-start" v-else>
             <div class="server-box animate fadein" :key="index" v-for="(server, index) in servers.models">
->>>>>>> 9831adb9
                 <router-link :to="{ name: 'server', params: { id: server.identifier }}" class="content">
                     <div class="float-right">
                         <div class="indicator"></div>
@@ -33,13 +29,8 @@
                         <div class="usage">
                             <div class="indicator-title">{{ $t('dashboard.index.cpu_title') }}</div>
                         </div>
-<<<<<<< HEAD
-                        <div class="mb-4">
-                            <div class="text-black font-bold text-xl">{{ server.name }}</div>
-=======
                         <div class="usage">
                             <div class="indicator-title">{{ $t('dashboard.index.memory_title') }}</div>
->>>>>>> 9831adb9
                         </div>
                         <div class="mb-0 flex">
                             <div class="usage">
