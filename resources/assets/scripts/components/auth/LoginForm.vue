--- conflicted
+++ resolved
@@ -101,10 +101,7 @@
                     .catch(function (err) {
                         self.$props.user.password = '';
                         self.$data.showSpinner = false;
-<<<<<<< HEAD
-=======
                         self.$refs.password.focus();
->>>>>>> ee9a3471
                         self.$store.dispatch('logout');
 
                         if (!err.response) {
