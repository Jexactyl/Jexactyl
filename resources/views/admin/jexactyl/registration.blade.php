{{-- Pterodactyl CHINA - Panel --}}
{{-- Simplified Chinese Translation Copyright (c) 2018 - 2022 ValiantShishu <vlssu@vlssu.com> --}}

{{-- This software is licensed under the terms of the MIT license. --}}
{{-- https://opensource.org/licenses/MIT --}}
@extends('layouts.admin')
@include('partials/admin.jexactyl.nav', ['activeTab' => 'registration'])

@section('title')
    Jexactyl 设置
@endsection

@section('content-header')
    <h1>用户注册<small>在 Jexactyl 上配置用户注册设置。</small></h1>
    <ol class="breadcrumb">
        <li><a href="{{ route('admin.index') }}">管理</a></li>
        <li class="active">Jexactyl</li>
    </ol>
@endsection

@section('content')
@yield('jexactyl::nav')
    <div class="row">
        <div class="col-xs-12">
            <form action="{{ route('admin.jexactyl.registration') }}" method="POST">
                <div class="box
                @if($enabled == 'true')
                    box-success
                @else
                    box-danger
                @endif
                ">
                    <div class="box-header with-border">
                        <i class="fa fa-at"></i> <h3 class="box-title">通过电子邮箱注册 <small>邮箱注册和登录设置。</small></h3>
                    </div>
                    <div class="box-body">
                        <div class="row">
                            <div class="form-group col-md-4">
                                <label class="control-label">启用</label>
                                <div>
                                    <select name="registration:enabled" class="form-control">
                                        <option @if ($enabled == 'false') selected @endif value="false">禁用</option>
                                        <option @if ($enabled == 'true') selected @endif value="true">启用</option>
                                    </select>
                                    <p class="text-muted"><small>确定用户是否可以使用电子邮箱注册帐户。</small></p>
                                </div>
                            </div>
                        </div>
                    </div>
                </div>
                <div class="box
                @if($discord_enabled == 'true')
                    box-success
                @else
                    box-danger
                @endif
                ">
                    <div class="box-header with-border">
                        <i class="fa fa-comments-o"></i> <h3 class="box-title">通过 Discord 注册 <small>Discord 注册和登录的设置。</small></h3>
                    </div>
                    <div class="box-body">
                        <div class="row">
                            <div class="form-group col-md-4">
                                <label class="control-label">启用</label>
                                <div>
                                    <select name="discord:enabled" class="form-control">
                                        <option @if ($discord_enabled == 'false') selected @endif value="false">禁用</option>
                                        <option @if ($discord_enabled == 'true') selected @endif value="true">启用</option>
                                    </select>
                                    @if($discord_enabled != 'true')
                                        <p class="text-danger">如果禁用此功能，游客将无法使用 Discord 注册或登录！</p>
                                    @else
                                        <p class="text-muted"><small>确定游客是否可以使用 Discord 注册帐户。</small></p>
                                    @endif
                                </div>
                            </div>
                            <div class="form-group col-md-4">
                                <label class="control-label">Discord 客户端 ID</label>
                                <div>
                                    <input type="text" class="form-control" name="discord:id" value="{{ $discord_id }}" />
                                    <p class="text-muted"><small>您的 OAuth 应用程序的客户端 ID。通常为 18-19 个数字。</small></p>
                                </div>
                            </div>
                            <div class="form-group col-md-4">
                                <label class="control-label">Discord 客户端密钥</label>
                                <div>
<<<<<<< HEAD
                                    <input type="text" class="form-control" name="discord:secret" value="{{ $discord_secret }}" />
                                    <p class="text-muted"><small>您的 OAuth 应用程序的客户端密钥。</small></p>
                                </div>
                            </div>
                            <div class="form-group col-md-4">
                                <label class="control-label">Discord 的重定向 URL</label>
                                <div>
                                    <input type="text" class="form-control" name="discord:redirect" value="{{ $discord_redirect }}" />
                                    <p class="text-muted"><small>Discord 登录成功后重定向到的 URL。将 <code>example.com</code> 更改为您的顶级域名。</small></p>
                                </div>
                            </div>
=======
                                    <input type="password" class="form-control" name="discord:secret" value="{{ $discord_secret }}" />
                                    <p class="text-muted"><small>The client secret for your OAuth application. Treat this like a password.</small></p>
                                </div>
                            </div>
>>>>>>> c77f2065
                        </div>
                    </div>
                </div>
                <div class="box box-info">
                    <div class="box-header with-border">
                        <i class="fa fa-microchip"></i> <h3 class="box-title">默认资源 <small>注册时分配给用户的默认资源。</small></h3>
                    </div>
                    <div class="box-body">
                        <div class="row">
                            <div class="form-group col-md-4">
                                <label class="control-label">CPU 数量</label>
                                <div>
                                    <input type="text" class="form-control" name="registration:cpu" value="{{ $cpu }}" />
                                    <p class="text-muted"><small>注册时应分配给用户的 CPU 数量（以 % 为单位）。</small></p>
                                </div>
                            </div>
                            <div class="form-group col-md-4">
                                <label class="control-label">内存大小</label>
                                <div>
                                    <input type="text" class="form-control" name="registration:memory" value="{{ $memory }}" />
                                    <p class="text-muted"><small>注册时应给用户的内存大小（以 MB 为单位）。</small></p>
                                </div>
                            </div>
                            <div class="form-group col-md-4">
                                <label class="control-label">存储空间大小</label>
                                <div>
                                    <input type="text" class="form-control" name="registration:disk" value="{{ $disk }}" />
                                    <p class="text-muted"><small>注册时应提供给用户的存储大小（以 MB 为单位）。</small></p>
                                </div>
                            </div>
                            <div class="form-group col-md-4">
                                <label class="control-label">实例槽位</label>
                                <div>
                                    <input type="text" class="form-control" name="registration:slot" value="{{ $slot }}" />
                                    <p class="text-muted"><small>注册时应提供给用户的服务器插槽数量。</small></p>
                                </div>
                            </div>
                            <div class="form-group col-md-4">
                                <label class="control-label">端口分配数量</label>
                                <div>
                                    <input type="text" class="form-control" name="registration:port" value="{{ $port }}" />
                                    <p class="text-muted"><small>注册时应提供给用户的服务器端口数量。</small></p>
                                </div>
                            </div>
                            <div class="form-group col-md-4">
                                <label class="control-label">备份槽位</label>
                                <div>
                                    <input type="text" class="form-control" name="registration:backup" value="{{ $backup }}" />
                                    <p class="text-muted"><small>注册时应提供给用户的服务器备份槽位。</small></p>
                                </div>
                            </div>
                            <div class="form-group col-md-4">
                                <label class="control-label">数据库数量</label>
                                <div>
                                    <input type="text" class="form-control" name="registration:database" value="{{ $database }}" />
                                    <p class="text-muted"><small>在注册时应提供给用户的服务器数据库数量。</small></p>
                                </div>
                            </div>
                        </div>
                    </div>
                </div>
                {!! csrf_field() !!}
                <button type="submit" name="_method" value="PATCH" class="btn btn-default pull-right">保存更改</button>
            </form>
        </div>
    </div>
@endsection<|MERGE_RESOLUTION|>--- conflicted
+++ resolved
@@ -84,24 +84,10 @@
                             <div class="form-group col-md-4">
                                 <label class="control-label">Discord 客户端密钥</label>
                                 <div>
-<<<<<<< HEAD
-                                    <input type="text" class="form-control" name="discord:secret" value="{{ $discord_secret }}" />
+                                    <input type="password" class="form-control" name="discord:secret" value="{{ $discord_secret }}" />
                                     <p class="text-muted"><small>您的 OAuth 应用程序的客户端密钥。</small></p>
                                 </div>
                             </div>
-                            <div class="form-group col-md-4">
-                                <label class="control-label">Discord 的重定向 URL</label>
-                                <div>
-                                    <input type="text" class="form-control" name="discord:redirect" value="{{ $discord_redirect }}" />
-                                    <p class="text-muted"><small>Discord 登录成功后重定向到的 URL。将 <code>example.com</code> 更改为您的顶级域名。</small></p>
-                                </div>
-                            </div>
-=======
-                                    <input type="password" class="form-control" name="discord:secret" value="{{ $discord_secret }}" />
-                                    <p class="text-muted"><small>The client secret for your OAuth application. Treat this like a password.</small></p>
-                                </div>
-                            </div>
->>>>>>> c77f2065
                         </div>
                     </div>
                 </div>
