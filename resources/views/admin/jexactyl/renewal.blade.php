--- conflicted
+++ resolved
@@ -31,11 +31,7 @@
                     @endif
                 ">
                     <div class="box-header with-border">
-<<<<<<< HEAD
-                        <h3 class="box-title">服务器续订 <small>配置服务器续订设置。</small></h3>
-=======
-                        <i class="fa fa-clock-o"></i> <h3 class="box-title">Server Renewals <small>Configure settings for server renewals.</small></h3>
->>>>>>> 8684335a
+                        <i class="fa fa-clock-o"></i> <h3 class="box-title">服务器续订 <small>配置服务器续订设置。</small></h3>
                     </div>
                     <div class="box-body">
                         <div class="row">
@@ -72,15 +68,8 @@
                         </div>
                     </div>
                 </div>
-<<<<<<< HEAD
-                <div class="box-footer">
-                    {!! csrf_field() !!}
-                    <button type="submit" name="_method" value="PATCH" class="btn btn-sm btn-primary pull-right">保存更改</button>
-                </div>
-=======
                 {!! csrf_field() !!}
-                <button type="submit" name="_method" value="PATCH" class="btn btn-default pull-right">Save Changes</button>
->>>>>>> 8684335a
+                <button type="submit" name="_method" value="PATCH" class="btn btn-default pull-right">保存更改</button>
             </form>
         </div>
     </div>
