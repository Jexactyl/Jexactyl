{{-- Pterodactyl CHINA - Panel --}}
{{-- Copyright (c) 2015 - 2017 Dane Everitt <dane@daneeveritt.com> --}}
{{-- Simplified Chinese Translation Copyright (c) 2018 - 2022 ValiantShishu <vlssu@vlssu.com> --}}

{{-- This software is licensed under the terms of the MIT license. --}}
{{-- https://opensource.org/licenses/MIT --}}
<!DOCTYPE html>
<html>
    <head>
        <meta charset="utf-8">
        <title>{{ config('app.name', 'Jexactyl') }} - @yield('title')</title>
        <meta content="width=device-width, initial-scale=1, maximum-scale=1, user-scalable=no" name="viewport">
        <meta name="_token" content="{{ csrf_token() }}">

        <link rel="apple-touch-icon" sizes="180x180" href="/favicons/apple-touch-icon.png">
        <link rel="icon" type="image/png" href="/favicons/favicon-32x32.png" sizes="32x32">
        <link rel="icon" type="image/png" href="/favicons/favicon-16x16.png" sizes="16x16">
        <link rel="manifest" href="/favicons/manifest.json">
        <link rel="mask-icon" href="/favicons/safari-pinned-tab.svg" color="#bc6e3c">
        <link rel="shortcut icon" href="/favicons/favicon.ico">
        <meta name="msapplication-config" content="/favicons/browserconfig.xml">
        <meta name="theme-color" content="#0e4688">

        <script src="https://unpkg.com/feather-icons"></script>

        @include('layouts.scripts')

        @section('scripts')
            {!! Theme::css('vendor/select2/select2.min.css?t={cache-version}') !!}
            {!! Theme::css('vendor/bootstrap/bootstrap.min.css?t={cache-version}') !!}
            {!! Theme::css('vendor/adminlte/admin.min.css?t={cache-version}') !!}
            {!! Theme::css('vendor/adminlte/colors/skin-blue.min.css?t={cache-version}') !!}
            {!! Theme::css('vendor/sweetalert/sweetalert.min.css?t={cache-version}') !!}
            {!! Theme::css('vendor/animate/animate.min.css?t={cache-version}') !!}
            {!! Theme::css('css/pterodactyl.css?t={cache-version}') !!}
            <link rel="stylesheet" href="https://cdnjs.cloudflare.com/ajax/libs/font-awesome/4.7.0/css/font-awesome.min.css">
            <link rel="stylesheet" href="https://cdnjs.cloudflare.com/ajax/libs/ionicons/2.0.1/css/ionicons.min.css">
        @show
    </head>
    <body class="skin-blue fixed">
        <div class="wrapper">
            <header class="main-header">
                <a href="{{ route('index') }}" class="logo">
                    <img src="https://avatars.githubusercontent.com/u/91636558" width="48" height="48" />
                </a>
            </header>
            <aside class="main-sidebar">
                <section class="sidebar">
                    <ul class="sidebar-menu">
<<<<<<< HEAD
                        <li class="{{ Route::currentRouteName() !== 'admin.index' ?: 'active' }}">
                            <a href="{{ route('admin.index') }}">
                                <i class="fa fa-home"></i> <label>概况</label>
                            </a>
                        </li>
                        <li class="{{ ! starts_with(Route::currentRouteName(), 'admin.settings') ?: 'active' }}">
                            <a href="{{ route('admin.settings')}}">
                                <i class="fa fa-wrench"></i> <label>设置</label>
                            </a>
                        </li>
                        <li class="{{ ! starts_with(Route::currentRouteName(), 'admin.jexactyl') ?: 'active' }}">
                            <a href="{{ route('admin.jexactyl.index')}}">
                                <i class="fa fa-code"></i> <label>Jexactyl</label>
=======
                        <li class="{{ ! starts_with(Route::currentRouteName(), 'admin.index') ?: 'active' }}">
                            <a href="{{ route('admin.index')}}">
                                <i data-feather="tool" style="margin-left: 12px;"></i> 
>>>>>>> 68289e3e
                            </a>
                        </li>
                        <li class="{{ ! starts_with(Route::currentRouteName(), 'admin.api') ?: 'active' }}">
                            <a href="{{ route('admin.api.index')}}">
<<<<<<< HEAD
                                <i class="fa fa-gamepad"></i> <label>API 密钥</label>
=======
                                <i data-feather="git-branch" style="margin-left: 12px;"></i>
>>>>>>> 68289e3e
                            </a>
                        </li>
                        <li class="{{ ! starts_with(Route::currentRouteName(), 'admin.databases') ?: 'active' }}">
                            <a href="{{ route('admin.databases') }}">
<<<<<<< HEAD
                                <i class="fa fa-database"></i> <label>数据库主机</label>
=======
                                <i data-feather="database" style="margin-left: 12px;"></i>
>>>>>>> 68289e3e
                            </a>
                        </li>
                        <li class="{{ ! starts_with(Route::currentRouteName(), 'admin.locations') ?: 'active' }}">
                            <a href="{{ route('admin.locations') }}">
<<<<<<< HEAD
                                <i class="fa fa-globe"></i> <label>节点服务器组</label>
=======
                                <i data-feather="navigation" style="margin-left: 12px;"></i>
>>>>>>> 68289e3e
                            </a>
                        </li>
                        <li class="{{ ! starts_with(Route::currentRouteName(), 'admin.nodes') ?: 'active' }}">
                            <a href="{{ route('admin.nodes') }}">
<<<<<<< HEAD
                                <i class="fa fa-sitemap"></i> <label>节点服务器</label>
=======
                                <i data-feather="layers" style="margin-left: 12px;"></i>
>>>>>>> 68289e3e
                            </a>
                        </li>
                        <li class="{{ ! starts_with(Route::currentRouteName(), 'admin.servers') ?: 'active' }}">
                            <a href="{{ route('admin.servers') }}">
<<<<<<< HEAD
                                <i class="fa fa-server"></i> <label>服务器实例</label>
=======
                                <i data-feather="server" style="margin-left: 12px;"></i>
>>>>>>> 68289e3e
                            </a>
                        </li>
                        <li class="{{ ! starts_with(Route::currentRouteName(), 'admin.users') ?: 'active' }}">
                            <a href="{{ route('admin.users') }}">
<<<<<<< HEAD
                                <i class="fa fa-users"></i> <label>用户</label>
=======
                                <i data-feather="users" style="margin-left: 12px;"></i>
>>>>>>> 68289e3e
                            </a>
                        </li>
                        <li class="{{ ! starts_with(Route::currentRouteName(), 'admin.mounts') ?: 'active' }}">
                            <a href="{{ route('admin.mounts') }}">
<<<<<<< HEAD
                                <i class="fa fa-magic"></i> <label>存储挂载</label>
=======
                                <i data-feather="hard-drive" style="margin-left: 12px;"></i>
>>>>>>> 68289e3e
                            </a>
                        </li>
                        <li class="{{ ! starts_with(Route::currentRouteName(), 'admin.nests') ?: 'active' }}">
                            <a href="{{ route('admin.nests') }}">
<<<<<<< HEAD
                                <i class="fa fa-th-large"></i> <label>预设组</label>
=======
                                <i data-feather="archive" style="margin-left: 12px;"></i>
>>>>>>> 68289e3e
                            </a>
                        </li>
                    </ul>
                </section>
            </aside>
            <div class="content-wrapper">
                <section class="content-header">
                    @yield('content-header')
                </section>
                <section class="content">
                    <div class="row">
                        <div class="col-xs-12">
                            @if (count($errors) > 0)
                                <div class="alert alert-danger">
                                    验证提供的数据时出错.<br><br>
                                    <ul>
                                        @foreach ($errors->all() as $error)
                                            <li>{{ $error }}</li>
                                        @endforeach
                                    </ul>
                                </div>
                            @endif
                            @foreach (Alert::getMessages() as $type => $messages)
                                @foreach ($messages as $message)
                                    <div class="alert alert-{{ $type }} alert-dismissable" role="alert">
                                        {!! $message !!}
                                    </div>
                                @endforeach
                            @endforeach
                        </div>
                    </div>
                    @yield('content')
                </section>
            </div>
            <footer class="main-footer">
                <div class="pull-right small text-gray" style="margin-right:10px;margin-top:-7px;">
                    <strong><i class="fa fa-fw {{ $appIsGit ? 'fa-git-square' : 'fa-code-fork' }}"></i></strong> {{ $appVersion }}<br />
                    <strong><i class="fa fa-fw fa-clock-o"></i></strong> {{ round(microtime(true) - LARAVEL_START, 3) }}s
                </div>
                Copyright &copy; 2015 - {{ date('Y') }} <a href="https://pterodactyl.io/">Pterodactyl Software</a> which Sinicizated by <a href="https://pterodactyl.top">翼龙中国</a>.
            </footer>
        </div>
        @section('footer-scripts')
            <script src="/js/keyboard.polyfill.js" type="application/javascript"></script>
            <script>keyboardeventKeyPolyfill.polyfill();</script>

            {!! Theme::js('vendor/jquery/jquery.min.js?t={cache-version}') !!}
            {!! Theme::js('vendor/sweetalert/sweetalert.min.js?t={cache-version}') !!}
            {!! Theme::js('vendor/bootstrap/bootstrap.min.js?t={cache-version}') !!}
            {!! Theme::js('vendor/slimscroll/jquery.slimscroll.min.js?t={cache-version}') !!}
            {!! Theme::js('vendor/adminlte/app.min.js?t={cache-version}') !!}
            {!! Theme::js('vendor/bootstrap-notify/bootstrap-notify.min.js?t={cache-version}') !!}
            {!! Theme::js('vendor/select2/select2.full.min.js?t={cache-version}') !!}
            {!! Theme::js('js/admin/functions.js?t={cache-version}') !!}
            <script src="/js/autocomplete.js" type="application/javascript"></script>

            <script>
                feather.replace()
            </script>

            @if(Auth::user()->root_admin)
                <script>
                    $('#logoutButton').on('click', function (event) {
                        event.preventDefault();

                        var that = this;
                        swal({
                            title: '你要登出此账户吗?',
                            type: 'warning',
                            showCancelButton: true,
                            confirmButtonColor: '#d9534f',
                            cancelButtonColor: '#d33',
                            confirmButtonText: '登出'
                        }, function () {
                             $.ajax({
                                type: 'POST',
                                url: '{{ route('auth.logout') }}',
                                data: {
                                    _token: '{{ csrf_token() }}'
                                },complete: function () {
                                    window.location.href = '{{route('auth.login')}}';
                                }
                        });
                    });
                });
                </script>
            @endif

            <script>
                $(function () {
                    $('[data-toggle="tooltip"]').tooltip();
                })
            </script>
        @show
    </body>
</html><|MERGE_RESOLUTION|>--- conflicted
+++ resolved
@@ -47,97 +47,49 @@
             <aside class="main-sidebar">
                 <section class="sidebar">
                     <ul class="sidebar-menu">
-<<<<<<< HEAD
-                        <li class="{{ Route::currentRouteName() !== 'admin.index' ?: 'active' }}">
-                            <a href="{{ route('admin.index') }}">
-                                <i class="fa fa-home"></i> <label>概况</label>
-                            </a>
-                        </li>
-                        <li class="{{ ! starts_with(Route::currentRouteName(), 'admin.settings') ?: 'active' }}">
-                            <a href="{{ route('admin.settings')}}">
-                                <i class="fa fa-wrench"></i> <label>设置</label>
-                            </a>
-                        </li>
-                        <li class="{{ ! starts_with(Route::currentRouteName(), 'admin.jexactyl') ?: 'active' }}">
-                            <a href="{{ route('admin.jexactyl.index')}}">
-                                <i class="fa fa-code"></i> <label>Jexactyl</label>
-=======
                         <li class="{{ ! starts_with(Route::currentRouteName(), 'admin.index') ?: 'active' }}">
                             <a href="{{ route('admin.index')}}">
-                                <i data-feather="tool" style="margin-left: 12px;"></i> 
->>>>>>> 68289e3e
+                                <i data-feather="tool" style="margin-left: 12px;"></i>
                             </a>
                         </li>
                         <li class="{{ ! starts_with(Route::currentRouteName(), 'admin.api') ?: 'active' }}">
                             <a href="{{ route('admin.api.index')}}">
-<<<<<<< HEAD
-                                <i class="fa fa-gamepad"></i> <label>API 密钥</label>
-=======
                                 <i data-feather="git-branch" style="margin-left: 12px;"></i>
->>>>>>> 68289e3e
                             </a>
                         </li>
                         <li class="{{ ! starts_with(Route::currentRouteName(), 'admin.databases') ?: 'active' }}">
                             <a href="{{ route('admin.databases') }}">
-<<<<<<< HEAD
-                                <i class="fa fa-database"></i> <label>数据库主机</label>
-=======
                                 <i data-feather="database" style="margin-left: 12px;"></i>
->>>>>>> 68289e3e
                             </a>
                         </li>
                         <li class="{{ ! starts_with(Route::currentRouteName(), 'admin.locations') ?: 'active' }}">
                             <a href="{{ route('admin.locations') }}">
-<<<<<<< HEAD
-                                <i class="fa fa-globe"></i> <label>节点服务器组</label>
-=======
                                 <i data-feather="navigation" style="margin-left: 12px;"></i>
->>>>>>> 68289e3e
                             </a>
                         </li>
                         <li class="{{ ! starts_with(Route::currentRouteName(), 'admin.nodes') ?: 'active' }}">
                             <a href="{{ route('admin.nodes') }}">
-<<<<<<< HEAD
-                                <i class="fa fa-sitemap"></i> <label>节点服务器</label>
-=======
                                 <i data-feather="layers" style="margin-left: 12px;"></i>
->>>>>>> 68289e3e
                             </a>
                         </li>
                         <li class="{{ ! starts_with(Route::currentRouteName(), 'admin.servers') ?: 'active' }}">
                             <a href="{{ route('admin.servers') }}">
-<<<<<<< HEAD
-                                <i class="fa fa-server"></i> <label>服务器实例</label>
-=======
                                 <i data-feather="server" style="margin-left: 12px;"></i>
->>>>>>> 68289e3e
                             </a>
                         </li>
                         <li class="{{ ! starts_with(Route::currentRouteName(), 'admin.users') ?: 'active' }}">
                             <a href="{{ route('admin.users') }}">
-<<<<<<< HEAD
-                                <i class="fa fa-users"></i> <label>用户</label>
-=======
                                 <i data-feather="users" style="margin-left: 12px;"></i>
->>>>>>> 68289e3e
                             </a>
                         </li>
                         <li class="{{ ! starts_with(Route::currentRouteName(), 'admin.mounts') ?: 'active' }}">
                             <a href="{{ route('admin.mounts') }}">
-<<<<<<< HEAD
-                                <i class="fa fa-magic"></i> <label>存储挂载</label>
-=======
                                 <i data-feather="hard-drive" style="margin-left: 12px;"></i>
->>>>>>> 68289e3e
                             </a>
                         </li>
                         <li class="{{ ! starts_with(Route::currentRouteName(), 'admin.nests') ?: 'active' }}">
                             <a href="{{ route('admin.nests') }}">
-<<<<<<< HEAD
-                                <i class="fa fa-th-large"></i> <label>预设组</label>
-=======
                                 <i data-feather="archive" style="margin-left: 12px;"></i>
->>>>>>> 68289e3e
                             </a>
                         </li>
                     </ul>
