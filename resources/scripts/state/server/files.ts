import { action, Action } from 'easy-peasy';
import { cleanDirectoryPath } from '@/helpers';

export interface FileUpload {
    name: string;
    loaded: number;
    readonly total: number;
}

export interface ServerFileStore {
    directory: string;
    selectedFiles: string[];
    uploads: FileUpload[];

    setDirectory: Action<ServerFileStore, string>;
    setSelectedFiles: Action<ServerFileStore, string[]>;
    appendSelectedFile: Action<ServerFileStore, string>;
    removeSelectedFile: Action<ServerFileStore, string>;

    appendFileUpload: Action<ServerFileStore, FileUpload>;
    removeFileUpload: Action<ServerFileStore, string>;
}

const files: ServerFileStore = {
    directory: '/',
    selectedFiles: [],
    uploads: [],

    setDirectory: action((state, payload) => {
        state.directory = cleanDirectoryPath(payload);
    }),
    setSelectedFiles: action((state, payload) => {
        state.selectedFiles = payload;
    }),
    appendSelectedFile: action((state, payload) => {
        state.selectedFiles = state.selectedFiles.filter((f) => f !== payload).concat(payload);
    }),
    removeSelectedFile: action((state, payload) => {
        state.selectedFiles = state.selectedFiles.filter((f) => f !== payload);
    }),

    appendFileUpload: action((state, payload) => {
        state.uploads = state.uploads.filter((f) => f.name !== payload.name).concat(payload);
    }),
<<<<<<< HEAD
=======

>>>>>>> 12242848
    removeFileUpload: action((state, payload) => {
        state.uploads = state.uploads.filter((f) => f.name !== payload);
    }),
};

export default files;<|MERGE_RESOLUTION|>--- conflicted
+++ resolved
@@ -42,10 +42,7 @@
     appendFileUpload: action((state, payload) => {
         state.uploads = state.uploads.filter((f) => f.name !== payload.name).concat(payload);
     }),
-<<<<<<< HEAD
-=======
 
->>>>>>> 12242848
     removeFileUpload: action((state, payload) => {
         state.uploads = state.uploads.filter((f) => f.name !== payload);
     }),
