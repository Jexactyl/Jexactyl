--- conflicted
+++ resolved
@@ -1,19 +1,10 @@
-<<<<<<< HEAD
-=======
-import useSWR, { ConfigInterface, responseInterface } from 'swr';
-import { ActivityLog, Transformers } from '@definitions/user';
->>>>>>> 26d7d7e0
 import { AxiosError } from 'axios';
+import { useUserSWRKey } from '@/plugins/useSWRKey';
 import { toPaginatedSet } from '@definitions/helpers';
 import useFilteredObject from '@/plugins/useFilteredObject';
-<<<<<<< HEAD
 import { ActivityLog, Transformers } from '@definitions/user';
 import useSWR, { ConfigInterface, responseInterface } from 'swr';
-import useUserSWRContentKey from '@/plugins/useUserSWRContentKey';
 import http, { PaginatedResult, QueryBuilderParams, withQueryBuilderParams } from '@/api/http';
-=======
-import { useUserSWRKey } from '@/plugins/useSWRKey';
->>>>>>> 26d7d7e0
 
 export type ActivityLogFilters = QueryBuilderParams<'ip' | 'event', 'timestamp'>;
 
