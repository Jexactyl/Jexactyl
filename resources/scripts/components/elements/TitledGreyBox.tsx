--- conflicted
+++ resolved
@@ -13,10 +13,6 @@
         <div css={tw`bg-neutral-900 rounded-t p-3 border-b border-black`}>
             {typeof title === 'string' ? (
                 <p css={tw`text-sm uppercase`}>
-<<<<<<< HEAD
-=======
-                    {icon && <FontAwesomeIcon icon={icon} css={tw`mr-2 text-neutral-300`} />}
->>>>>>> 48af9bce
                     {title}
                 </p>
             ) : (
