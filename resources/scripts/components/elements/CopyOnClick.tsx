--- conflicted
+++ resolved
@@ -1,17 +1,8 @@
-<<<<<<< HEAD
-import tw from 'twin.macro';
-import Fade from '@/components/elements/Fade';
-import CopyToClipboard from 'react-copy-to-clipboard';
-import { SwitchTransition } from 'react-transition-group';
-import styled, { keyframes } from 'styled-components/macro';
-import React, { useCallback, useEffect, useState } from 'react';
-=======
-import React, { useEffect, useState } from 'react';
+import copy from 'copy-to-clipboard';
+import classNames from 'classnames';
 import Fade from '@/components/elements/Fade';
 import Portal from '@/components/elements/Portal';
-import copy from 'copy-to-clipboard';
-import classNames from 'classnames';
->>>>>>> 48af9bce
+import React, { useEffect, useState } from 'react';
 
 const CopyOnClick: React.FC<{ text: string | number | null | undefined }> = ({ text, children }) => {
     const [copied, setCopied] = useState(false);
