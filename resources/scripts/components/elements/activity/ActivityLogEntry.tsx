import React from 'react';
<<<<<<< HEAD
=======
import { Link } from 'react-router-dom';
import Tooltip from '@/components/elements/tooltip/Tooltip';
import Translate from '@/components/elements/Translate';
import { format, formatDistanceToNowStrict } from 'date-fns';
import { ActivityLog } from '@definitions/user';
import ActivityLogMetaButton from '@/components/elements/activity/ActivityLogMetaButton';
import { FolderOpenIcon, TerminalIcon } from '@heroicons/react/solid';
>>>>>>> d4708e9e
import classNames from 'classnames';
import * as Icon from 'react-feather';
import style from './style.module.css';
import { Link } from 'react-router-dom';
import Avatar from '@/components/Avatar';
import { ActivityLog } from '@definitions/user';
import useLocationHash from '@/plugins/useLocationHash';
import Translate from '@/components/elements/Translate';
import { getObjectKeys, isObject } from '@/lib/objects';
import Tooltip from '@/components/elements/tooltip/Tooltip';
import { format, formatDistanceToNowStrict } from 'date-fns';
import ActivityLogMetaButton from '@/components/elements/activity/ActivityLogMetaButton';

interface Props {
    activity: ActivityLog;
    children?: React.ReactNode;
}

function wrapProperties(value: unknown): any {
    if (value === null || typeof value === 'string' || typeof value === 'number') {
        return `<strong>${String(value)}</strong>`;
    }

    if (isObject(value)) {
        return getObjectKeys(value).reduce((obj, key) => {
            if (key === 'count' || (typeof key === 'string' && key.endsWith('_count'))) {
                return { ...obj, [key]: value[key] };
            }
            return { ...obj, [key]: wrapProperties(value[key]) };
        }, {} as Record<string, unknown>);
    }

    if (Array.isArray(value)) {
        return value.map(wrapProperties);
    }

    return value;
}

export default ({ activity, children }: Props) => {
    const { pathTo } = useLocationHash();
    const actor = activity.relationships.actor;
    const properties = wrapProperties(activity.properties);

    return (
        <div className={'grid grid-cols-10 py-4 border-b-2 border-gray-800 last:rounded-b last:border-0 group'}>
            <div className={'hidden sm:flex sm:col-span-1 items-center justify-center select-none'}>
                <div className={'flex items-center w-10 h-10 rounded-full bg-gray-600 overflow-hidden'}>
                    <Avatar name={actor?.uuid || 'system'} />
                </div>
            </div>
            <div className={'col-span-10 sm:col-span-9 flex'}>
                <div className={'flex-1 px-4 sm:px-0'}>
                    <div className={'flex items-center text-gray-50'}>
                        <Link
                            to={`#${pathTo({ event: activity.event })}`}
                            className={'transition-colors duration-75 active:text-cyan-400 hover:text-cyan-400'}
                        >
                            <Translate ns={'activity'} values={properties} i18nKey={activity.event.replace(':', '.')} />
                        </Link>
                        <div className={classNames(style.icons, 'group-hover:text-gray-300')}>
                            {activity.isApi && (
<<<<<<< HEAD
                                <Tooltip placement={'top'} content={'Performed using API Key'}>
                                    <span>
                                        <Icon.Terminal />
                                    </span>
=======
                                <Tooltip placement={'top'} content={'Using API Key'}>
                                    <TerminalIcon />
                                </Tooltip>
                            )}
                            {activity.event.startsWith('server:sftp.') && (
                                <Tooltip placement={'top'} content={'Using SFTP'}>
                                    <FolderOpenIcon />
>>>>>>> d4708e9e
                                </Tooltip>
                            )}
                            {children}
                        </div>
                    </div>
                    <p className={style.description}>
                        <Translate ns={'activity'} values={properties} i18nKey={activity.event.replace(':', '.')} />
                    </p>
                    <div className={'mt-1 flex items-center text-sm'}>
                        {activity.ip && (
                            <span>
                                {activity.ip}
                                <span className={'text-gray-400'}>&nbsp;|&nbsp;</span>
                            </span>
                        )}
                        <Tooltip placement={'right'} content={format(activity.timestamp, 'MMM do, yyyy H:mm:ss')}>
                            <span>{formatDistanceToNowStrict(activity.timestamp, { addSuffix: true })}</span>
                        </Tooltip>
                    </div>
                </div>
                {activity.hasAdditionalMetadata && <ActivityLogMetaButton meta={activity.properties} />}
            </div>
        </div>
    );
};<|MERGE_RESOLUTION|>--- conflicted
+++ resolved
@@ -1,14 +1,4 @@
 import React from 'react';
-<<<<<<< HEAD
-=======
-import { Link } from 'react-router-dom';
-import Tooltip from '@/components/elements/tooltip/Tooltip';
-import Translate from '@/components/elements/Translate';
-import { format, formatDistanceToNowStrict } from 'date-fns';
-import { ActivityLog } from '@definitions/user';
-import ActivityLogMetaButton from '@/components/elements/activity/ActivityLogMetaButton';
-import { FolderOpenIcon, TerminalIcon } from '@heroicons/react/solid';
->>>>>>> d4708e9e
 import classNames from 'classnames';
 import * as Icon from 'react-feather';
 import style from './style.module.css';
@@ -71,20 +61,13 @@
                         </Link>
                         <div className={classNames(style.icons, 'group-hover:text-gray-300')}>
                             {activity.isApi && (
-<<<<<<< HEAD
-                                <Tooltip placement={'top'} content={'Performed using API Key'}>
-                                    <span>
-                                        <Icon.Terminal />
-                                    </span>
-=======
                                 <Tooltip placement={'top'} content={'Using API Key'}>
-                                    <TerminalIcon />
+                                    <Icon.Key />
                                 </Tooltip>
                             )}
                             {activity.event.startsWith('server:sftp.') && (
                                 <Tooltip placement={'top'} content={'Using SFTP'}>
-                                    <FolderOpenIcon />
->>>>>>> d4708e9e
+                                    <Icon.Folder />
                                 </Tooltip>
                             )}
                             {children}
