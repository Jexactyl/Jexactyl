--- conflicted
+++ resolved
@@ -2,22 +2,15 @@
 import classNames from 'classnames';
 import * as Icon from 'react-feather';
 import style from './style.module.css';
-<<<<<<< HEAD
 import { Link } from 'react-router-dom';
-import { isObject } from '@/lib/objects';
-=======
->>>>>>> 48af9bce
 import Avatar from '@/components/Avatar';
 import { ActivityLog } from '@definitions/user';
 import useLocationHash from '@/plugins/useLocationHash';
-<<<<<<< HEAD
 import Translate from '@/components/elements/Translate';
+import { getObjectKeys, isObject } from '@/lib/objects';
 import Tooltip from '@/components/elements/tooltip/Tooltip';
 import { format, formatDistanceToNowStrict } from 'date-fns';
 import ActivityLogMetaButton from '@/components/elements/activity/ActivityLogMetaButton';
-=======
-import { getObjectKeys, isObject } from '@/lib/objects';
->>>>>>> 48af9bce
 
 interface Props {
     activity: ActivityLog;
@@ -69,24 +62,14 @@
                         <div className={classNames(style.icons, 'group-hover:text-gray-300')}>
                             {activity.isApi && (
                                 <Tooltip placement={'top'} content={'Performed using API Key'}>
-<<<<<<< HEAD
                                     <span><Icon.Terminal/></span>
-=======
-                                    <span>
-                                        <TerminalIcon />
-                                    </span>
->>>>>>> 48af9bce
                                 </Tooltip>
                             )}
                             {children}
                         </div>
                     </div>
                     <p className={style.description}>
-<<<<<<< HEAD
-                        {activity.event}
-=======
                         <Translate ns={'activity'} values={properties} i18nKey={activity.event.replace(':', '.')} />
->>>>>>> 48af9bce
                     </p>
                     <div className={'mt-1 flex items-center text-sm'}>
                         {activity.ip && (
