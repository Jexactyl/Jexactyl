--- conflicted
+++ resolved
@@ -1,11 +1,7 @@
 import React from 'react';
 import tw from 'twin.macro';
-<<<<<<< HEAD
-import { capitalize } from '@/helpers';
+import { capitalize } from '@/lib/strings';
 import { FormikErrors, FormikTouched } from 'formik';
-=======
-import { capitalize } from '@/lib/strings';
->>>>>>> f22cce88
 
 interface Props {
     errors: FormikErrors<any>;
