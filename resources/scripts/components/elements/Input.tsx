--- conflicted
+++ resolved
@@ -41,13 +41,8 @@
     resize: none;
     ${tw`appearance-none outline-none w-full min-w-0`};
     ${tw`p-3 border-2 rounded text-sm transition-all duration-150`};
-<<<<<<< HEAD
     ${tw`bg-neutral-900 border-neutral-700 hover:border-neutral-600 text-neutral-200 shadow-none focus:ring-0`};
     
-=======
-    ${tw`bg-neutral-600 border-neutral-500 hover:border-neutral-400 text-neutral-200 shadow-none focus:ring-0`};
-
->>>>>>> 48af9bce
     & + .input-help {
         ${tw`mt-1 text-xs`};
         ${(props) => (props.hasError ? tw`text-red-200` : tw`text-neutral-200`)};
