import tw from 'twin.macro';
import React, { Suspense } from 'react';
import styled, { css, keyframes } from 'styled-components/macro';
<<<<<<< HEAD
=======
import tw from 'twin.macro';
import ErrorBoundary from '@/components/elements/ErrorBoundary';
>>>>>>> 82d8713b

export type SpinnerSize = 'small' | 'base' | 'large';

interface Props {
    size?: SpinnerSize;
    centered?: boolean;
    isBlue?: boolean;
}

interface Spinner extends React.FC<Props> {
    Size: Record<'SMALL' | 'BASE' | 'LARGE', SpinnerSize>;
    Suspense: React.FC<Props>;
}

const spin = keyframes`
    to { transform: rotate(360deg); }
`;

// noinspection CssOverwrittenProperties
const SpinnerComponent = styled.div<Props>`
    ${tw`w-8 h-8`};
    border-width: 3px;
    border-radius: 50%;
    animation: ${spin} 1s cubic-bezier(0.55, 0.25, 0.25, 0.70) infinite;

    ${props => props.size === 'small' ? tw`w-4 h-4 border-2` : (props.size === 'large' ? css`
        ${tw`w-16 h-16`};
        border-width: 6px;
    ` : null)};

    border-color: ${props => !props.isBlue ? 'rgba(255, 255, 255, 0.2)' : 'hsla(212, 92%, 43%, 0.2)'};
    border-top-color: ${props => !props.isBlue ? 'rgb(255, 255, 255)' : 'hsl(212, 92%, 43%)'};
`;

const Spinner: Spinner = ({ centered, ...props }) => (
    centered ?
        <div
            css={[
                tw`flex justify-center items-center`,
                props.size === 'large' ? tw`m-20` : tw`m-6`,
            ]}
        >
            <SpinnerComponent {...props}/>
        </div>
        :
        <SpinnerComponent {...props}/>
);
Spinner.displayName = 'Spinner';

Spinner.Size = {
    SMALL: 'small',
    BASE: 'base',
    LARGE: 'large',
};

Spinner.Suspense = ({ children, centered = true, size = Spinner.Size.LARGE, ...props }) => (
    <Suspense fallback={<Spinner centered={centered} size={size} {...props}/>}>
        <ErrorBoundary>
            {children}
        </ErrorBoundary>
    </Suspense>
);
Spinner.Suspense.displayName = 'Spinner.Suspense';

export default Spinner;<|MERGE_RESOLUTION|>--- conflicted
+++ resolved
@@ -1,11 +1,7 @@
 import tw from 'twin.macro';
 import React, { Suspense } from 'react';
+import ErrorBoundary from '@/components/elements/ErrorBoundary';
 import styled, { css, keyframes } from 'styled-components/macro';
-<<<<<<< HEAD
-=======
-import tw from 'twin.macro';
-import ErrorBoundary from '@/components/elements/ErrorBoundary';
->>>>>>> 82d8713b
 
 export type SpinnerSize = 'small' | 'base' | 'large';
 
