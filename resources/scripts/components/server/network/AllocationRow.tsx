import tw from 'twin.macro';
<<<<<<< HEAD
import { debounce } from 'debounce';
import { formatIp } from '@/helpers';
import * as Icon from 'react-feather';
import isEqual from 'react-fast-compare';
import useFlash from '@/plugins/useFlash';
import Can from '@/components/elements/Can';
import styled from 'styled-components/macro';
=======
import { FontAwesomeIcon } from '@fortawesome/react-fontawesome';
import { faNetworkWired } from '@fortawesome/free-solid-svg-icons';
import InputSpinner from '@/components/elements/InputSpinner';
import { Textarea } from '@/components/elements/Input';
import Can from '@/components/elements/Can';
import { Button } from '@/components/elements/button/index';
import GreyRowBox from '@/components/elements/GreyRowBox';
import { Allocation } from '@/api/server/getServer';
import styled from 'styled-components/macro';
import { debounce } from 'debounce';
import setServerAllocationNotes from '@/api/server/network/setServerAllocationNotes';
import { useFlashKey } from '@/plugins/useFlash';
>>>>>>> 61018b5e
import { ServerContext } from '@/state/server';
import { Allocation } from '@/api/server/getServer';
import { Textarea } from '@/components/elements/Input';
import GreyRowBox from '@/components/elements/GreyRowBox';
import React, { memo, useCallback, useState } from 'react';
import { Button } from '@/components/elements/button/index';
import CopyOnClick from '@/components/elements/CopyOnClick';
import InputSpinner from '@/components/elements/InputSpinner';
import getServerAllocations from '@/api/swr/getServerAllocations';
import setServerAllocationNotes from '@/api/server/network/setServerAllocationNotes';
import DeleteAllocationButton from '@/components/server/network/DeleteAllocationButton';
import setPrimaryServerAllocation from '@/api/server/network/setPrimaryServerAllocation';
<<<<<<< HEAD
=======
import getServerAllocations from '@/api/swr/getServerAllocations';
import { formatIp } from '@/helpers';
import Code from '@/components/elements/Code';
>>>>>>> 61018b5e

const Label = styled.label`${tw`uppercase text-xs mt-1 text-neutral-400 block px-1 select-none transition-colors duration-150`}`;

interface Props {
    allocation: Allocation;
}

const AllocationRow = ({ allocation }: Props) => {
    const [ loading, setLoading ] = useState(false);
    const { clearFlashes, clearAndAddHttpError } = useFlashKey('server:network');
    const uuid = ServerContext.useStoreState(state => state.server.data!.uuid);
    const { mutate } = getServerAllocations();

    const onNotesChanged = useCallback((id: number, notes: string) => {
        mutate(data => data?.map(a => a.id === id ? { ...a, notes } : a), false);
    }, []);

    const setAllocationNotes = debounce((notes: string) => {
        setLoading(true);
        clearFlashes();

        setServerAllocationNotes(uuid, allocation.id, notes)
            .then(() => onNotesChanged(allocation.id, notes))
            .catch(error => clearAndAddHttpError(error))
            .then(() => setLoading(false));
    }, 750);

    const setPrimaryAllocation = () => {
        clearFlashes();
        mutate(data => data?.map(a => ({ ...a, isDefault: a.id === allocation.id })), false);

        setPrimaryServerAllocation(uuid, allocation.id)
            .catch(error => {
                clearAndAddHttpError(error);
                mutate();
            });
    };

    return (
<<<<<<< HEAD
        <GreyRowBox $hoverable={false} css={tw`flex-wrap md:flex-nowrap mt-2`}>
            <div css={tw`flex items-center w-full md:w-auto`}>
                <div css={tw`pl-4 pr-6 text-neutral-400`}>
                    <Icon.Wifi />
=======
        <GreyRowBox $hoverable={false} className={'flex-wrap md:flex-nowrap mt-2'}>
            <div className={'flex items-center w-full md:w-auto'}>
                <div className={'pl-4 pr-6 text-neutral-400'}>
                    <FontAwesomeIcon icon={faNetworkWired}/>
>>>>>>> 61018b5e
                </div>
                <div className={'mr-4 flex-1 md:w-40'}>
                    {allocation.alias ?
                        <CopyOnClick text={allocation.alias}><Code dark className={'w-40 truncate'}>{allocation.alias}</Code></CopyOnClick> :
                        <CopyOnClick text={formatIp(allocation.ip)}><Code dark>{formatIp(allocation.ip)}</Code></CopyOnClick>}
                    <Label>{allocation.alias ? 'Hostname' : 'IP Address'}</Label>
                </div>
                <div className={'w-16 md:w-24 overflow-hidden'}>
                    <Code dark>{allocation.port}</Code>
                    <Label>Port</Label>
                </div>
            </div>
            <div className={'mt-4 w-full md:mt-0 md:flex-1 md:w-auto'}>
                <InputSpinner visible={loading}>
                    <Textarea
                        className={'bg-neutral-800 hover:border-neutral-600 border-transparent'}
                        placeholder={'Notes'}
                        defaultValue={allocation.notes || undefined}
                        onChange={e => setAllocationNotes(e.currentTarget.value)}
                    />
                </InputSpinner>
            </div>
            <div className={'flex justify-end space-x-4 mt-4 w-full md:mt-0 md:w-48'}>
                {allocation.isDefault ?
                    <Button size={Button.Sizes.Small} className={'!text-gray-50 !bg-blue-600'} disabled>Primary</Button>
                    :
                    <>
                        <Can action={'allocation.delete'}>
                            <DeleteAllocationButton allocation={allocation.id}/>
                        </Can>
                        <Can action={'allocation.update'}>
<<<<<<< HEAD
                            <Button
                                variant={Button.Variants.Secondary}
                                color={'primary'}
                                onClick={setPrimaryAllocation}
                            >
=======
                            <Button.Text size={Button.Sizes.Small} onClick={setPrimaryAllocation}>
>>>>>>> 61018b5e
                                Make Primary
                            </Button.Text>
                        </Can>
                    </>
                }
            </div>
        </GreyRowBox>
    );
};

export default memo(AllocationRow, isEqual);<|MERGE_RESOLUTION|>--- conflicted
+++ resolved
@@ -1,27 +1,13 @@
 import tw from 'twin.macro';
-<<<<<<< HEAD
 import { debounce } from 'debounce';
 import { formatIp } from '@/helpers';
 import * as Icon from 'react-feather';
 import isEqual from 'react-fast-compare';
-import useFlash from '@/plugins/useFlash';
 import Can from '@/components/elements/Can';
 import styled from 'styled-components/macro';
-=======
-import { FontAwesomeIcon } from '@fortawesome/react-fontawesome';
-import { faNetworkWired } from '@fortawesome/free-solid-svg-icons';
-import InputSpinner from '@/components/elements/InputSpinner';
-import { Textarea } from '@/components/elements/Input';
-import Can from '@/components/elements/Can';
-import { Button } from '@/components/elements/button/index';
-import GreyRowBox from '@/components/elements/GreyRowBox';
-import { Allocation } from '@/api/server/getServer';
-import styled from 'styled-components/macro';
-import { debounce } from 'debounce';
-import setServerAllocationNotes from '@/api/server/network/setServerAllocationNotes';
+import Code from '@/components/elements/Code';
+import { ServerContext } from '@/state/server';
 import { useFlashKey } from '@/plugins/useFlash';
->>>>>>> 61018b5e
-import { ServerContext } from '@/state/server';
 import { Allocation } from '@/api/server/getServer';
 import { Textarea } from '@/components/elements/Input';
 import GreyRowBox from '@/components/elements/GreyRowBox';
@@ -33,12 +19,6 @@
 import setServerAllocationNotes from '@/api/server/network/setServerAllocationNotes';
 import DeleteAllocationButton from '@/components/server/network/DeleteAllocationButton';
 import setPrimaryServerAllocation from '@/api/server/network/setPrimaryServerAllocation';
-<<<<<<< HEAD
-=======
-import getServerAllocations from '@/api/swr/getServerAllocations';
-import { formatIp } from '@/helpers';
-import Code from '@/components/elements/Code';
->>>>>>> 61018b5e
 
 const Label = styled.label`${tw`uppercase text-xs mt-1 text-neutral-400 block px-1 select-none transition-colors duration-150`}`;
 
@@ -78,17 +58,10 @@
     };
 
     return (
-<<<<<<< HEAD
-        <GreyRowBox $hoverable={false} css={tw`flex-wrap md:flex-nowrap mt-2`}>
-            <div css={tw`flex items-center w-full md:w-auto`}>
-                <div css={tw`pl-4 pr-6 text-neutral-400`}>
-                    <Icon.Wifi />
-=======
         <GreyRowBox $hoverable={false} className={'flex-wrap md:flex-nowrap mt-2'}>
             <div className={'flex items-center w-full md:w-auto'}>
                 <div className={'pl-4 pr-6 text-neutral-400'}>
-                    <FontAwesomeIcon icon={faNetworkWired}/>
->>>>>>> 61018b5e
+                    <Icon.Share2 />
                 </div>
                 <div className={'mr-4 flex-1 md:w-40'}>
                     {allocation.alias ?
@@ -120,15 +93,7 @@
                             <DeleteAllocationButton allocation={allocation.id}/>
                         </Can>
                         <Can action={'allocation.update'}>
-<<<<<<< HEAD
-                            <Button
-                                variant={Button.Variants.Secondary}
-                                color={'primary'}
-                                onClick={setPrimaryAllocation}
-                            >
-=======
                             <Button.Text size={Button.Sizes.Small} onClick={setPrimaryAllocation}>
->>>>>>> 61018b5e
                                 Make Primary
                             </Button.Text>
                         </Can>
