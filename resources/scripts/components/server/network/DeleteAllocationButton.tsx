--- conflicted
+++ resolved
@@ -1,21 +1,12 @@
 import tw from 'twin.macro';
-<<<<<<< HEAD
 import * as Icon from 'react-feather';
 import React, { useState } from 'react';
-import useFlash from '@/plugins/useFlash';
-=======
-import Icon from '@/components/elements/Icon';
->>>>>>> 61018b5e
 import { ServerContext } from '@/state/server';
-import getServerAllocations from '@/api/swr/getServerAllocations';
-<<<<<<< HEAD
-import ConfirmationModal from '@/components/elements/ConfirmationModal';
-import deleteServerAllocation from '@/api/server/network/deleteServerAllocation';
-=======
 import { useFlashKey } from '@/plugins/useFlash';
 import { Dialog } from '@/components/elements/dialog';
 import { Button } from '@/components/elements/button/index';
->>>>>>> 61018b5e
+import getServerAllocations from '@/api/swr/getServerAllocations';
+import deleteServerAllocation from '@/api/server/network/deleteServerAllocation';
 
 interface Props {
     allocation: number;
@@ -61,13 +52,8 @@
                 type={'button'}
                 onClick={() => setConfirm(true)}
             >
-<<<<<<< HEAD
                 <Icon.Trash css={tw`w-3 h-auto`} />
-            </button>
-=======
-                <Icon icon={faTrashAlt} css={tw`w-3 h-auto`}/>
             </Button.Danger>
->>>>>>> 61018b5e
         </>
     );
 };
