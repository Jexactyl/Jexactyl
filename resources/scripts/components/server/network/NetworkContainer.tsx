--- conflicted
+++ resolved
@@ -52,17 +52,11 @@
 
     return (
         <ServerContentBlock showFlashKey={'server:network'} title={'Network'}>
-<<<<<<< HEAD
             <h1 css={tw`text-5xl`}>Network</h1>
             <h3 css={tw`text-2xl mt-2 text-neutral-500 mb-10`}>Configure this server&apos;s external networking.</h3>
             {!data ?
                 <Spinner size={'large'} centered/>
                 :
-=======
-            {!data ? (
-                <Spinner size={'large'} centered />
-            ) : (
->>>>>>> 48af9bce
                 <>
                     {data.map((allocation) => (
                         <AllocationRow key={`${allocation.ip}:${allocation.port}`} allocation={allocation} />
@@ -75,21 +69,16 @@
                                     You are currently using {data.length} of {allocationLimit} allowed allocations for
                                     this server.
                                 </p>
-<<<<<<< HEAD
                                 {allocationLimit > data.length &&
                                     <Button css={tw`w-full sm:w-auto`} onClick={onCreateAllocation}>
-=======
-                                {allocationLimit > data.length && (
-                                    <Button css={tw`w-full sm:w-auto`} color={'primary'} onClick={onCreateAllocation}>
->>>>>>> 48af9bce
                                         Create Allocation
                                     </Button>
-                                )}
+                                }
                             </div>
                         </Can>
                     )}
                 </>
-            )}
+            }
         </ServerContentBlock>
     );
 };
