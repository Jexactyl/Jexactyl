import classNames from 'classnames';
import { ServerContext } from '@/state/server';
import React, { useEffect, useMemo, useState } from 'react';
import useWebsocketEvent from '@/plugins/useWebsocketEvent';
import ConsoleShareContainer from './ConsoleShareContainer';
import StatBlock from '@/components/server/console/StatBlock';
import UptimeDuration from '@/components/server/UptimeDuration';
import { bytesToString, ip, mbToBytes } from '@/lib/formatters';
import { SocketEvent, SocketRequest } from '@/components/server/events';
import { faClock, faHdd, faMemory, faMicrochip, faScroll, faWifi } from '@fortawesome/free-solid-svg-icons';
import { capitalize } from '@/lib/strings';
import styled from 'styled-components/macro';
import tw from 'twin.macro';
import RenewalInfo from './RenewalInfo';

type Stats = Record<'memory' | 'cpu' | 'disk' | 'uptime', number>;

const Limit = ({ limit, children }: { limit: string | null; children: React.ReactNode }) => (
    <>
        {children}
        <span className={'ml-1 text-gray-300 text-[70%] select-none'}>/ {limit || <>&infin;</>}</span>
    </>
);

const Bar = styled.div`
    ${tw`h-0.5 bg-cyan-400`};
    transition: 500ms ease-in-out;
`;

export default ({ className }: { className?: string }) => {
    const [stats, setStats] = useState<Stats>({ memory: 0, cpu: 0, disk: 0, uptime: 0 });

    const status = ServerContext.useStoreState((state) => state.status.value);
    const instance = ServerContext.useStoreState((state) => state.socket.instance);
    const connected = ServerContext.useStoreState((state) => state.socket.connected);
    const limits = ServerContext.useStoreState((state) => state.server.data!.limits);
    const renewable = ServerContext.useStoreState((state) => state.server.data!.renewable);

    const textLimits = useMemo(
        () => ({
            cpu: limits?.cpu ? `${limits.cpu}%` : null,
            memory: limits?.memory ? bytesToString(mbToBytes(limits.memory)) : null,
            disk: limits?.disk ? bytesToString(mbToBytes(limits.disk)) : null,
        }),
        [limits]
    );

    const allocation = ServerContext.useStoreState((state) => {
        const match = state.server.data!.allocations.find((allocation) => allocation.isDefault);

        return !match ? 'n/a' : `${match.alias || ip(match.ip)}:${match.port}`;
    });

    useEffect(() => {
        if (!connected || !instance) {
            return;
        }

        instance.send(SocketRequest.SEND_STATS);
    }, [instance, connected]);

    useWebsocketEvent(SocketEvent.STATS, (data) => {
        let stats: any = {};
        try {
            stats = JSON.parse(data);
        } catch (e) {
            return;
        }

        setStats({
            memory: stats.memory_bytes,
            cpu: stats.cpu_absolute,
            disk: stats.disk_bytes,
            uptime: stats.uptime || 0,
        });
    });

    const cpuUsed = stats.cpu / (limits.cpu / 100);
    const diskUsed = (stats.disk / 1024 / 1024 / limits.disk) * 100;
    const memoryUsed = (stats.memory / 1024 / 1024 / limits.memory) * 100;

    return (
        <div className={classNames('grid grid-cols-6 gap-2 md:gap-4', className)}>
<<<<<<< HEAD
            <StatBlock icon={faClock} title={'Uptime'}>
                {status === 'starting' || status === 'stopping' ? (
                    capitalize(status)
=======
            <StatBlock icon={faWifi} title={'Address'} copyOnClick={allocation}>
                {allocation}
            </StatBlock>
            <StatBlock
                icon={faClock}
                title={'Uptime'}
                color={getBackgroundColor(status === 'running' ? 0 : status !== 'offline' ? 9 : 10, 10)}
            >
                {status === null ? (
                    "Offline"
>>>>>>> ac8629d4
                ) : stats.uptime > 0 ? (
                    <UptimeDuration uptime={stats.uptime / 1000} />
                ) : (
                    capitalize(status)
                )}
            </StatBlock>
            <StatBlock icon={faWifi} title={'Address'} copyOnClick={allocation}>
                {allocation}
            </StatBlock>
            <StatBlock icon={faMicrochip} title={'CPU'}>
                {status === 'offline' ? (
                    <span className={'text-gray-400'}>Offline</span>
                ) : (
                    <Limit limit={textLimits.cpu}>{stats.cpu.toFixed(2)}%</Limit>
                )}
                {cpuUsed > 100 ? (
                    <Bar style={{ width: '100%' }} css={tw`bg-red-500`} />
                ) : limits.cpu === 0 ? (
                    <Bar style={{ width: '100%' }} css={tw`bg-neutral-900`} />
                ) : (
                    <Bar style={{ width: cpuUsed === undefined ? '100%' : `${cpuUsed}%` }} />
                )}
            </StatBlock>
            <StatBlock icon={faMemory} title={'Memory'}>
                {status === 'offline' ? (
                    <span className={'text-gray-400'}>Offline</span>
                ) : (
                    <Limit limit={textLimits.memory}>{bytesToString(stats.memory)}</Limit>
                )}
                {memoryUsed > 90 ? (
                    <Bar style={{ width: '100%' }} css={tw`bg-red-500`} />
                ) : limits.memory === 0 ? (
                    <Bar style={{ width: '100%' }} css={tw`bg-neutral-900`} />
                ) : (
                    <Bar style={{ width: memoryUsed === undefined ? '100%' : `${memoryUsed}%` }} />
                )}
            </StatBlock>
            <StatBlock icon={faHdd} title={'Disk'}>
                <Limit limit={textLimits.disk}>{bytesToString(stats.disk)}</Limit>
                {diskUsed > 90 ? (
                    <Bar style={{ width: '100%' }} css={tw`bg-red-500`} />
                ) : limits.disk === 0 ? (
                    <Bar style={{ width: '100%' }} css={tw`bg-neutral-900`} />
                ) : (
                    <Bar style={{ width: diskUsed === undefined ? '100%' : `${diskUsed}%` }} />
                )}
            </StatBlock>
            <StatBlock icon={faScroll} title={'Save Console Logs'}>
                <ConsoleShareContainer />
            </StatBlock>
            {renewable && (
                <StatBlock icon={faClock} title={'Renewal Date'}>
                    <RenewalInfo />
                </StatBlock>
            )}
        </div>
    );
};<|MERGE_RESOLUTION|>--- conflicted
+++ resolved
@@ -81,22 +81,9 @@
 
     return (
         <div className={classNames('grid grid-cols-6 gap-2 md:gap-4', className)}>
-<<<<<<< HEAD
             <StatBlock icon={faClock} title={'Uptime'}>
-                {status === 'starting' || status === 'stopping' ? (
-                    capitalize(status)
-=======
-            <StatBlock icon={faWifi} title={'Address'} copyOnClick={allocation}>
-                {allocation}
-            </StatBlock>
-            <StatBlock
-                icon={faClock}
-                title={'Uptime'}
-                color={getBackgroundColor(status === 'running' ? 0 : status !== 'offline' ? 9 : 10, 10)}
-            >
                 {status === null ? (
-                    "Offline"
->>>>>>> ac8629d4
+                    'Offline'
                 ) : stats.uptime > 0 ? (
                     <UptimeDuration uptime={stats.uptime / 1000} />
                 ) : (
