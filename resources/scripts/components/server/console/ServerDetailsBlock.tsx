--- conflicted
+++ resolved
@@ -5,7 +5,7 @@
 import ConsoleShareContainer from '../ConsoleShareContainer';
 import StatBlock from '@/components/server/console/StatBlock';
 import UptimeDuration from '@/components/server/UptimeDuration';
-import { bytesToHuman, formatIp, megabytesToHuman } from '@/helpers';
+import { bytesToString, ip, mbToBytes } from '@/lib/formatters';
 import { SocketEvent, SocketRequest } from '@/components/server/events';
 import {
     faClock,
@@ -15,28 +15,6 @@
     faScroll,
     faWifi,
 } from '@fortawesome/free-solid-svg-icons';
-<<<<<<< HEAD
-=======
-import { bytesToString, ip, mbToBytes } from '@/lib/formatters';
-import { ServerContext } from '@/state/server';
-import { SocketEvent, SocketRequest } from '@/components/server/events';
-import UptimeDuration from '@/components/server/UptimeDuration';
-import StatBlock from '@/components/server/console/StatBlock';
-import useWebsocketEvent from '@/plugins/useWebsocketEvent';
-import classNames from 'classnames';
-
-type Stats = Record<'memory' | 'cpu' | 'disk' | 'uptime' | 'rx' | 'tx', number>;
-
-const getBackgroundColor = (value: number, max: number | null): string | undefined => {
-    const delta = !max ? 0 : (value / max);
-
-    if (delta > 0.8) {
-        if (delta > 0.9) {
-            return 'bg-red-500';
-        }
-        return 'bg-yellow-500';
-    }
->>>>>>> f22cce88
 
 type Stats = Record<'memory' | 'cpu' | 'disk' | 'uptime', number>;
 
@@ -131,34 +109,11 @@
                 {bytesToString(stats.disk)}
             </StatBlock>
             <StatBlock
-<<<<<<< HEAD
                 icon={faScroll}
                 title={'Save Console Logs'}
                 description={'Saves the console logs to a file.'}
             >
                 <ConsoleShareContainer />
-=======
-                icon={faCloudDownloadAlt}
-                title={'Network (Inbound)'}
-                description={'The total amount of network traffic that your server has recieved since it was started.'}
-            >
-                {status === 'offline' ?
-                    <span className={'text-gray-400'}>Offline</span>
-                    :
-                    bytesToString(stats.tx)
-                }
-            </StatBlock>
-            <StatBlock
-                icon={faCloudUploadAlt}
-                title={'Network (Outbound)'}
-                description={'The total amount of traffic your server has sent across the internet since it was started.'}
-            >
-                {status === 'offline' ?
-                    <span className={'text-gray-400'}>Offline</span>
-                    :
-                    bytesToString(stats.rx)
-                }
->>>>>>> f22cce88
             </StatBlock>
         </div>
     );
