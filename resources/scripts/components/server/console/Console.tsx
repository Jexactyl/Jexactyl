--- conflicted
+++ resolved
@@ -1,34 +1,23 @@
 import 'xterm/css/xterm.css';
 import classNames from 'classnames';
-import { debounce } from 'debounce';
 import * as Icon from 'react-feather';
 import styles from './style.module.css';
 import { FitAddon } from 'xterm-addon-fit';
 import styled from 'styled-components/macro';
 import tw, { theme as th } from 'twin.macro';
-import { ServerContext } from '@/state/server';
 import { SearchAddon } from 'xterm-addon-search';
 import { Terminal, ITerminalOptions } from 'xterm';
 import { WebLinksAddon } from 'xterm-addon-web-links';
 import { SearchBarAddon } from 'xterm-addon-search-bar';
+import React, { useEffect, useMemo, useRef, useState } from 'react';
+import SpinnerOverlay from '@/components/elements/SpinnerOverlay';
+import { ServerContext } from '@/state/server';
 import { usePermissions } from '@/plugins/usePermissions';
-<<<<<<< HEAD
-=======
-import { theme as th } from 'twin.macro';
->>>>>>> 48af9bce
 import useEventListener from '@/plugins/useEventListener';
+import { debounce } from 'debounce';
 import { usePersistedState } from '@/plugins/usePersistedState';
-import SpinnerOverlay from '@/components/elements/SpinnerOverlay';
-import React, { useEffect, useMemo, useRef, useState } from 'react';
 import { SocketEvent, SocketRequest } from '@/components/server/events';
-<<<<<<< HEAD
-=======
-import classNames from 'classnames';
-import { ChevronDoubleRightIcon } from '@heroicons/react/solid';
->>>>>>> 48af9bce
-
 import 'xterm/css/xterm.css';
-import styles from './style.module.css';
 
 const theme = {
     background: th`colors.black`.toString(),
@@ -73,7 +62,6 @@
     const fitAddon = new FitAddon();
     const searchAddon = new SearchAddon();
     const webLinksAddon = new WebLinksAddon();
-<<<<<<< HEAD
     const searchBar = new SearchBarAddon({ searchAddon });
     const [ historyIndex, setHistoryIndex ] = useState(-1);
     const isConsoleDetached = location.pathname.endsWith('/console');
@@ -83,21 +71,8 @@
     const isTransferring = ServerContext.useStoreState(state => state.server.data!.isTransferring);
     const [ history, setHistory ] = usePersistedState<string[]>(`${serverId}:command_history`, []);
 
-    const handleConsoleOutput = (line: string, prelude = false) => terminal.writeln(
-        (prelude ? TERMINAL_PRELUDE : '') + line.replace(/(?:\r\n|\r|\n)$/im, '') + '\u001b[0m',
-    );
-=======
-    const scrollDownHelperAddon = new ScrollDownHelperAddon();
-    const { connected, instance } = ServerContext.useStoreState((state) => state.socket);
-    const [canSendCommands] = usePermissions(['control.console']);
-    const serverId = ServerContext.useStoreState((state) => state.server.data!.id);
-    const isTransferring = ServerContext.useStoreState((state) => state.server.data!.isTransferring);
-    const [history, setHistory] = usePersistedState<string[]>(`${serverId}:command_history`, []);
-    const [historyIndex, setHistoryIndex] = useState(-1);
-
     const handleConsoleOutput = (line: string, prelude = false) =>
         terminal.writeln((prelude ? TERMINAL_PRELUDE : '') + line.replace(/(?:\r\n|\r|\n)$/im, '') + '\u001b[0m');
->>>>>>> 48af9bce
 
     const handleTransferStatus = (status: string) => {
         switch (status) {
@@ -115,7 +90,6 @@
         }
     };
 
-<<<<<<< HEAD
     const popout = () => {
         window.open(window.location.href + '/console', 'Server Console', 'height=400,width=800');
     };
@@ -127,12 +101,6 @@
     const handleDaemonErrorOutput = (line: string) => terminal.writeln(
         TERMINAL_PRELUDE + '\u001b[1m\u001b[41m' + line.replace(/(?:\r\n|\r|\n)$/im, '') + '\u001b[0m',
     );
-=======
-    const handleDaemonErrorOutput = (line: string) =>
-        terminal.writeln(
-            TERMINAL_PRELUDE + '\u001b[1m\u001b[41m' + line.replace(/(?:\r\n|\r|\n)$/im, '') + '\u001b[0m'
-        );
->>>>>>> 48af9bce
 
     const handlePowerChangeEvent = (state: string) =>
         terminal.writeln(TERMINAL_PRELUDE + 'Server marked as ' + state + '...\u001b[0m');
@@ -236,7 +204,6 @@
 
     return (
         <div className={styles.terminal}>
-<<<<<<< HEAD
             <SpinnerOverlay visible={!connected} size={'large'}/>
             <div className={classNames(styles.container, styles.overflows_container, { 'rounded-b': !canSendCommands })}>
                 <div id={styles.terminal} ref={ref}>
@@ -249,14 +216,6 @@
                             <Icon.ExternalLink css={tw`w-6 h-6`} onClick={() => popout()} />
                         </ExternalButton>
                     }
-=======
-            <SpinnerOverlay visible={!connected} size={'large'} />
-            <div
-                className={classNames(styles.container, styles.overflows_container, { 'rounded-b': !canSendCommands })}
-            >
-                <div className={'h-full'}>
-                    <div id={styles.terminal} ref={ref} />
->>>>>>> 48af9bce
                 </div>
             </div>
             {canSendCommands && (
@@ -271,18 +230,8 @@
                         autoCorrect={'off'}
                         autoCapitalize={'none'}
                     />
-<<<<<<< HEAD
                     <div className={classNames('text-gray-100 peer-focus:text-gray-50 peer-focus:animate-pulse', styles.command_icon)}>
                         <Icon.ChevronsRight className={'w-4 h-4'}/>
-=======
-                    <div
-                        className={classNames(
-                            'text-gray-100 peer-focus:text-gray-50 peer-focus:animate-pulse',
-                            styles.command_icon
-                        )}
-                    >
-                        <ChevronDoubleRightIcon className={'w-4 h-4'} />
->>>>>>> 48af9bce
                     </div>
                 </div>
             )}
