--- conflicted
+++ resolved
@@ -39,19 +39,12 @@
 
     return (
         <ServerContentBlock title={'Schedules'}>
-<<<<<<< HEAD
             <FlashMessageRender byKey={'schedules'} css={tw`mb-4`}/>
             <h1 css={tw`text-5xl`}>Schedules</h1>
             <h3 css={tw`text-2xl mt-2 text-neutral-500 mb-10`}>Manage functions for your server.</h3>
             {(!schedules.length && loading) ?
                 <Spinner size={'large'} centered/>
                 :
-=======
-            <FlashMessageRender byKey={'schedules'} css={tw`mb-4`} />
-            {!schedules.length && loading ? (
-                <Spinner size={'large'} centered />
-            ) : (
->>>>>>> 48af9bce
                 <>
                     {schedules.length === 0 ? (
                         <p css={tw`text-sm text-center text-neutral-300`}>
@@ -82,7 +75,7 @@
                         </div>
                     </Can>
                 </>
-            )}
+            }
         </ServerContentBlock>
     );
 };