--- conflicted
+++ resolved
@@ -13,7 +13,7 @@
 import FlashMessageRender from '@/components/FlashMessageRender';
 import { Schedule } from '@/api/server/schedules/getServerSchedules';
 import createOrUpdateSchedule from '@/api/server/schedules/createOrUpdateSchedule';
-import ScheduleHelpCards from '@/components/server/schedules/ScheduleHelpCards';
+import ScheduleCheatsheetCards from '@/components/server/schedules/ScheduleCheatsheetCards';
 
 interface Props {
     schedule?: Schedule;
@@ -34,15 +34,9 @@
     const { addError, clearFlashes } = useFlash();
     const { dismiss } = useContext(ModalContext);
 
-<<<<<<< HEAD
-    const uuid = ServerContext.useStoreState(state => state.server.data!.uuid);
-    const appendSchedule = ServerContext.useStoreActions(actions => actions.schedules.appendSchedule);
-    const [ showCards, setShowCards ] = useState(false);
-=======
     const uuid = ServerContext.useStoreState((state) => state.server.data!.uuid);
     const appendSchedule = ServerContext.useStoreActions((actions) => actions.schedules.appendSchedule);
-    const [showCheatsheet, setShowCheetsheet] = useState(false);
->>>>>>> 48af9bce
+    const [ showCheatsheet, setShowCheetsheet ] = useState(false);
 
     useEffect(() => {
         return () => {
@@ -119,21 +113,12 @@
                             name={'show_cheatsheet'}
                             description={'Show the cron cheatsheet for some examples.'}
                             label={'Show Cheatsheet'}
-<<<<<<< HEAD
-                            defaultChecked={showCards}
-                            onChange={() => setShowCards(s => !s)}
-                        />
-                        {showCards &&
-                            <div css={tw`block md:flex w-full`}>
-                                <ScheduleHelpCards />
-=======
                             defaultChecked={showCheatsheet}
                             onChange={() => setShowCheetsheet((s) => !s)}
                         />
                         {showCheatsheet && (
                             <div css={tw`block md:flex w-full`}>
                                 <ScheduleCheatsheetCards />
->>>>>>> 48af9bce
                             </div>
                         )}
                     </div>
