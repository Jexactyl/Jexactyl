import tw from 'twin.macro';
import React, { useState } from 'react';
import { Button } from '@/components/elements/button/index';
import { Schedule } from '@/api/server/schedules/getServerSchedules';
import TaskDetailsModal from '@/components/server/schedules/TaskDetailsModal';
<<<<<<< HEAD
=======
import { Button } from '@/components/elements/button/index';
>>>>>>> 61018b5e

interface Props {
    schedule: Schedule;
}

export default ({ schedule }: Props) => {
    const [ visible, setVisible ] = useState(false);

    return (
        <>
            <TaskDetailsModal schedule={schedule} visible={visible} onModalDismissed={() => setVisible(false)}/>
            <Button onClick={() => setVisible(true)} className={'flex-1'}>
                New Task
            </Button>
        </>
    );
};<|MERGE_RESOLUTION|>--- conflicted
+++ resolved
@@ -1,12 +1,7 @@
-import tw from 'twin.macro';
 import React, { useState } from 'react';
 import { Button } from '@/components/elements/button/index';
 import { Schedule } from '@/api/server/schedules/getServerSchedules';
 import TaskDetailsModal from '@/components/server/schedules/TaskDetailsModal';
-<<<<<<< HEAD
-=======
-import { Button } from '@/components/elements/button/index';
->>>>>>> 61018b5e
 
 interface Props {
     schedule: Schedule;
