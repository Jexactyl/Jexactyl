import tw from 'twin.macro';
import useFlash from '@/plugins/useFlash';
import Can from '@/components/elements/Can';
import { httpErrorToHuman } from '@/api/http';
import Fade from '@/components/elements/Fade';
import { ServerContext } from '@/state/server';
import React, { useEffect, useState } from 'react';
import Spinner from '@/components/elements/Spinner';
import { useDeepMemoize } from '@/plugins/useDeepMemoize';
import FlashMessageRender from '@/components/FlashMessageRender';
import DatabaseRow from '@/components/server/databases/DatabaseRow';
import ServerContentBlock from '@/components/elements/ServerContentBlock';
import getServerDatabases from '@/api/server/databases/getServerDatabases';
import CreateDatabaseButton from '@/components/server/databases/CreateDatabaseButton';

export default () => {
    const uuid = ServerContext.useStoreState((state) => state.server.data!.uuid);
    const databaseLimit = ServerContext.useStoreState((state) => state.server.data!.featureLimits.databases);

    const { addError, clearFlashes } = useFlash();
    const [loading, setLoading] = useState(true);

    const databases = useDeepMemoize(ServerContext.useStoreState((state) => state.databases.data));
    const setDatabases = ServerContext.useStoreActions((state) => state.databases.setDatabases);

    useEffect(() => {
        setLoading(!databases.length);
        clearFlashes('databases');

        getServerDatabases(uuid)
            .then((databases) => setDatabases(databases))
            .catch((error) => {
                console.error(error);
                addError({ key: 'databases', message: httpErrorToHuman(error) });
            })
            .then(() => setLoading(false));
    }, []);

    return (
        <ServerContentBlock title={'Databases'}>
<<<<<<< HEAD
            <FlashMessageRender byKey={'databases'} css={tw`mb-4`}/>
            <h1 css={tw`text-5xl`}>Databases</h1>
            <h3 css={tw`text-2xl mt-2 text-neutral-500 mb-10`}>Create databases for your application.</h3>
            {(!databases.length && loading) ?
                <Spinner size={'large'} centered/>
                :
=======
            <FlashMessageRender byKey={'databases'} css={tw`mb-4`} />
            {!databases.length && loading ? (
                <Spinner size={'large'} centered />
            ) : (
>>>>>>> 48af9bce
                <Fade timeout={150}>
                    <>
                        {databases.length > 0 ? (
                            databases.map((database, index) => (
                                <DatabaseRow
                                    key={database.id}
                                    database={database}
                                    className={index > 0 ? 'mt-1' : undefined}
                                />
                            ))
                        ) : (
                            <p css={tw`text-center text-sm text-neutral-300`}>
                                {databaseLimit > 0
                                    ? 'It looks like you have no databases.'
                                    : 'Databases cannot be created for this server.'}
                            </p>
                        )}
                        <Can action={'database.create'}>
                            <div css={tw`mt-6 flex items-center justify-end`}>
                                {databaseLimit > 0 && databases.length > 0 && (
                                    <p css={tw`text-sm text-neutral-300 mb-4 sm:mr-6 sm:mb-0`}>
                                        {databases.length} of {databaseLimit} databases have been allocated to this
                                        server.
                                    </p>
                                )}
                                {databaseLimit > 0 && databaseLimit !== databases.length && (
                                    <CreateDatabaseButton css={tw`flex justify-end mt-6`} />
                                )}
                            </div>
                        </Can>
                    </>
                </Fade>
            )}
        </ServerContentBlock>
    );
};<|MERGE_RESOLUTION|>--- conflicted
+++ resolved
@@ -38,19 +38,12 @@
 
     return (
         <ServerContentBlock title={'Databases'}>
-<<<<<<< HEAD
             <FlashMessageRender byKey={'databases'} css={tw`mb-4`}/>
             <h1 css={tw`text-5xl`}>Databases</h1>
             <h3 css={tw`text-2xl mt-2 text-neutral-500 mb-10`}>Create databases for your application.</h3>
             {(!databases.length && loading) ?
                 <Spinner size={'large'} centered/>
                 :
-=======
-            <FlashMessageRender byKey={'databases'} css={tw`mb-4`} />
-            {!databases.length && loading ? (
-                <Spinner size={'large'} centered />
-            ) : (
->>>>>>> 48af9bce
                 <Fade timeout={150}>
                     <>
                         {databases.length > 0 ? (
@@ -83,7 +76,7 @@
                         </Can>
                     </>
                 </Fade>
-            )}
+            }
         </ServerContentBlock>
     );
 };