--- conflicted
+++ resolved
@@ -34,55 +34,26 @@
 
     return (
         <ServerContentBlock title={'Activity Log'}>
-<<<<<<< HEAD
             <FlashMessageRender byKey={'server:activity'}/>
             <h1 css={tw`text-5xl`}>Server Activity</h1>
             <h3 css={tw`text-2xl mt-2 text-neutral-500 mb-10`}>View activity on this server.</h3>
             {(filters.filters?.event || filters.filters?.ip) &&
-=======
-            <FlashMessageRender byKey={'server:activity'} />
-            {(filters.filters?.event || filters.filters?.ip) && (
->>>>>>> 48af9bce
                 <div className={'flex justify-end mb-2'}>
                     <Link
                         to={'#'}
                         className={classNames(btnStyles.button, btnStyles.text, 'w-full sm:w-auto')}
                         onClick={() => setFilters((value) => ({ ...value, filters: {} }))}
                     >
-<<<<<<< HEAD
-                        Clear Filters <Icon.XCircle className={'w-4 h-4 ml-2'}/>
+                        Clear Filters <Icon.XCircle className={'w-4 h-4 ml-2'} />
                     </Link>
                 </div>
             }
-            {!data && isValidating ?
-                <Spinner centered/>
-                :
-                !data?.items.length ?
-                    <p className={'text-sm text-center text-gray-400'}>No activity logs available for this server.</p>
-                    :
-                    <div className={'bg-neutral-900'}>
-                        {data?.items.map((activity) => (
-                            <ActivityLogEntry key={activity.timestamp.toString() + activity.event} activity={activity}>
-                                <span/>
-                            </ActivityLogEntry>
-                        ))}
-                    </div>
-            }
-            {data && <PaginationFooter
-                pagination={data.pagination}
-                onPageSelect={page => setFilters(value => ({ ...value, page }))}
-            />}
-=======
-                        Clear Filters <XCircleIcon className={'w-4 h-4 ml-2'} />
-                    </Link>
-                </div>
-            )}
             {!data && isValidating ? (
                 <Spinner centered />
             ) : !data?.items.length ? (
                 <p className={'text-sm text-center text-gray-400'}>No activity logs available for this server.</p>
             ) : (
-                <div className={'bg-gray-700'}>
+                <div className={'bg-neutral-900'}>
                     {data?.items.map((activity) => (
                         <ActivityLogEntry key={activity.timestamp.toString() + activity.event} activity={activity}>
                             <span />
@@ -96,7 +67,6 @@
                     onPageSelect={(page) => setFilters((value) => ({ ...value, page }))}
                 />
             )}
->>>>>>> 48af9bce
         </ServerContentBlock>
     );
 };