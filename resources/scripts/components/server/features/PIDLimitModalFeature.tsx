--- conflicted
+++ resolved
@@ -10,8 +10,8 @@
 import FlashMessageRender from '@/components/FlashMessageRender';
 
 const PIDLimitModalFeature = () => {
-    const [visible, setVisible] = useState(false);
-    const [loading] = useState(false);
+    const [ visible, setVisible ] = useState(false);
+    const [ loading ] = useState(false);
 
     const status = ServerContext.useStoreState((state) => state.status.value);
     const { clearFlashes } = useFlash();
@@ -58,11 +58,7 @@
             {isAdmin ? (
                 <>
                     <div css={tw`mt-4 sm:flex items-center`}>
-<<<<<<< HEAD
                         <Icon.AlertTriangle css={tw`pr-4`} color={'orange'} size={'4x'} />
-=======
-                        <FontAwesomeIcon css={tw`pr-4`} icon={faExclamationTriangle} color={'orange'} size={'4x'} />
->>>>>>> 48af9bce
                         <h2 css={tw`text-2xl mb-4 text-neutral-100 `}>Memory or process limit reached...</h2>
                     </div>
                     <p css={tw`mt-4`}>This server has reached the maximum process or memory limit.</p>
@@ -83,11 +79,7 @@
             ) : (
                 <>
                     <div css={tw`mt-4 sm:flex items-center`}>
-<<<<<<< HEAD
                         <Icon.AlertTriangle css={tw`pr-4`} color={'orange'} size={'4x'} />
-=======
-                        <FontAwesomeIcon css={tw`pr-4`} icon={faExclamationTriangle} color={'orange'} size={'4x'} />
->>>>>>> 48af9bce
                         <h2 css={tw`text-2xl mb-4 text-neutral-100`}>Possible resource limit reached...</h2>
                     </div>
                     <p css={tw`mt-4`}>
