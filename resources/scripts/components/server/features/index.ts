--- conflicted
+++ resolved
@@ -6,13 +6,6 @@
  * whenever they are actually loaded for the client (which may be never, depending
  * on the feature and the egg).
  */
-<<<<<<< HEAD
-const EulaModalFeature = lazy(() => import(/* webpackChunkName: "feature.eula" */'@feature/eula/EulaModalFeature'));
-const GSLTokenModalFeature = lazy(() => import(/* webpackChunkName: "feature.gsl_token" */'@feature/GSLTokenModalFeature'));
-const PIDLimitModalFeature = lazy(() => import(/* webpackChunkName: "feature.pid_limit" */'@feature/PIDLimitModalFeature'));
-const JavaVersionModalFeature = lazy(() => import(/* webpackChunkName: "feature.java_version" */'@feature/JavaVersionModalFeature'));
-const SteamDiskSpaceFeature = lazy(() => import(/* webpackChunkName: "feature.steam_disk_space" */'@feature/SteamDiskSpaceFeature'));
-=======
 const features: Record<string, ComponentType> = {
     eula: lazy(() => import('@feature/eula/EulaModalFeature')),
     java_version: lazy(() => import('@feature/JavaVersionModalFeature')),
@@ -20,6 +13,5 @@
     pid_limit: lazy(() => import('@feature/PIDLimitModalFeature')),
     steam_disk_space: lazy(() => import('@feature/SteamDiskSpaceFeature')),
 };
->>>>>>> cd979361
 
 export default features;