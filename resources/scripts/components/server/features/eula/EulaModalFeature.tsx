import tw from 'twin.macro';
import useFlash from '@/plugins/useFlash';
import { ServerContext } from '@/state/server';
import Modal from '@/components/elements/Modal';
import React, { useEffect, useState } from 'react';
import { Button } from '@/components/elements/button/index';
import FlashMessageRender from '@/components/FlashMessageRender';
import saveFileContents from '@/api/server/files/saveFileContents';
import { SocketEvent, SocketRequest } from '@/components/server/events';

const EulaModalFeature = () => {
    const [visible, setVisible] = useState(false);
    const [loading, setLoading] = useState(false);

    const uuid = ServerContext.useStoreState((state) => state.server.data!.uuid);
    const status = ServerContext.useStoreState((state) => state.status.value);
    const { clearFlashes, clearAndAddHttpError } = useFlash();
    const { connected, instance } = ServerContext.useStoreState((state) => state.socket);

    useEffect(() => {
        if (!connected || !instance || status === 'running') return;

        const listener = (line: string) => {
            if (line.toLowerCase().indexOf('you need to agree to the eula in order to run the server') >= 0) {
                setVisible(true);
            }
        };

        instance.addListener(SocketEvent.CONSOLE_OUTPUT, listener);

        return () => {
            instance.removeListener(SocketEvent.CONSOLE_OUTPUT, listener);
        };
    }, [connected, instance, status]);

    const onAcceptEULA = () => {
        setLoading(true);
        clearFlashes('feature:eula');

        saveFileContents(uuid, 'eula.txt', 'eula=true')
            .then(() => {
                if (status === 'offline' && instance) {
                    instance.send(SocketRequest.SET_STATE, 'restart');
                }

                setLoading(false);
                setVisible(false);
            })
            .catch((error) => {
                console.error(error);
                clearAndAddHttpError({ key: 'feature:eula', error });
            })
            .then(() => setLoading(false));
    };

    useEffect(() => {
        clearFlashes('feature:eula');
    }, []);

    return (
        <Modal
            visible={visible}
            onDismissed={() => setVisible(false)}
            closeOnBackground={false}
            showSpinnerOverlay={loading}
        >
            <FlashMessageRender key={'feature:eula'} css={tw`mb-4`} />
            <h2 css={tw`text-2xl mb-4 text-neutral-100`}>Accept Minecraft&reg; EULA</h2>
            <p css={tw`text-neutral-200`}>
                By pressing {'"I Accept"'} below you are indicating your agreement to the&nbsp;
                <a
                    target={'_blank'}
                    css={tw`text-primary-300 underline transition-colors duration-150 hover:text-primary-400`}
                    rel={'noreferrer noopener'}
                    href='https://account.mojang.com/documents/minecraft_eula'
                >
                    Minecraft&reg; EULA
                </a>
                .
            </p>
            <div css={tw`mt-8 sm:flex items-center justify-end`}>
<<<<<<< HEAD
                <Button variant={Button.Variants.Secondary} onClick={() => setVisible(false)} css={tw`w-full sm:w-auto border-transparent`}>
                        Cancel
=======
                <Button isSecondary onClick={() => setVisible(false)} css={tw`w-full sm:w-auto border-transparent`}>
                    Cancel
>>>>>>> 48af9bce
                </Button>
                <Button onClick={onAcceptEULA} css={tw`mt-4 sm:mt-0 sm:ml-4 w-full sm:w-auto`}>
                    I Accept
                </Button>
            </div>
        </Modal>
    );
};

export default EulaModalFeature;<|MERGE_RESOLUTION|>--- conflicted
+++ resolved
@@ -9,8 +9,8 @@
 import { SocketEvent, SocketRequest } from '@/components/server/events';
 
 const EulaModalFeature = () => {
-    const [visible, setVisible] = useState(false);
-    const [loading, setLoading] = useState(false);
+    const [ visible, setVisible ] = useState(false);
+    const [ loading, setLoading ] = useState(false);
 
     const uuid = ServerContext.useStoreState((state) => state.server.data!.uuid);
     const status = ServerContext.useStoreState((state) => state.status.value);
@@ -79,13 +79,8 @@
                 .
             </p>
             <div css={tw`mt-8 sm:flex items-center justify-end`}>
-<<<<<<< HEAD
                 <Button variant={Button.Variants.Secondary} onClick={() => setVisible(false)} css={tw`w-full sm:w-auto border-transparent`}>
                         Cancel
-=======
-                <Button isSecondary onClick={() => setVisible(false)} css={tw`w-full sm:w-auto border-transparent`}>
-                    Cancel
->>>>>>> 48af9bce
                 </Button>
                 <Button onClick={onAcceptEULA} css={tw`mt-4 sm:mt-0 sm:ml-4 w-full sm:w-auto`}>
                     I Accept
