import { CloudUploadIcon, XIcon } from '@heroicons/react/solid';
import { useSignal } from '@preact/signals-react';
import { useContext, useEffect } from 'react';

import { Button } from '@/components/elements/button/index';
import { Dialog, DialogWrapperContext } from '@/components/elements/dialog';
import Tooltip from '@/components/elements/tooltip/Tooltip';
import Code from '@/components/elements/Code';
import asDialog from '@/hoc/asDialog';
import { ServerContext } from '@/state/server';

const svgProps = {
    cx: 16,
    cy: 16,
    r: 14,
    strokeWidth: 3,
    fill: 'none',
    stroke: 'currentColor',
};

const Spinner = ({ progress, className }: { progress: number; className?: string }) => (
    <svg viewBox={'0 0 32 32'} className={className}>
        <circle {...svgProps} className={'opacity-25'} />
        <circle
            {...svgProps}
            stroke={'white'}
            strokeDasharray={28 * Math.PI}
            className={'rotate-[-90deg] origin-[50%_50%] transition-[stroke-dashoffset] duration-300'}
            style={{ strokeDashoffset: ((100 - progress) / 100) * 28 * Math.PI }}
        />
    </svg>
);

const FileUploadList = () => {
    const { close } = useContext(DialogWrapperContext);
<<<<<<< HEAD
    const removeFileUpload = ServerContext.useStoreActions(actions => actions.files.removeFileUpload);
    const clearFileUploads = ServerContext.useStoreActions(actions => actions.files.clearFileUploads);
    const uploads = ServerContext.useStoreState(state =>
        Object.entries(state.files.uploads).sort(([a], [b]) => a.localeCompare(b)),
=======
    const cancelFileUpload = ServerContext.useStoreActions((actions) => actions.files.cancelFileUpload);
    const clearFileUploads = ServerContext.useStoreActions((actions) => actions.files.clearFileUploads);
    const uploads = ServerContext.useStoreState((state) =>
        Object.entries(state.files.uploads).sort(([a], [b]) => a.localeCompare(b))
>>>>>>> 3432cadd
    );

    return (
        <div className={'space-y-2 mt-6'}>
            {uploads.map(([name, file]) => (
                <div key={name} className={'flex items-center space-x-3 bg-gray-700 p-3 rounded'}>
                    <Tooltip content={`${Math.floor((file.loaded / file.total) * 100)}%`} placement={'left'}>
                        <div className={'flex-shrink-0'}>
                            <Spinner progress={(file.loaded / file.total) * 100} className={'w-6 h-6'} />
                        </div>
                    </Tooltip>
                    <Code className={'flex-1 truncate'}>{name}</Code>
                    <button
                        onClick={cancelFileUpload.bind(this, name)}
                        className={'text-gray-500 hover:text-gray-200 transition-colors duration-75'}
                    >
                        <XIcon className={'w-5 h-5'} />
                    </button>
                </div>
            ))}
            <Dialog.Footer>
                <Button.Danger variant={Button.Variants.Secondary} onClick={() => clearFileUploads()}>
                    Cancel Uploads
                </Button.Danger>
                <Button.Text onClick={close}>Close</Button.Text>
            </Dialog.Footer>
        </div>
    );
};

const FileUploadListDialog = asDialog({
    title: 'File Uploads',
    description: 'The following files are being uploaded to your server.',
})(FileUploadList);

export default () => {
    const open = useSignal(false);

    const count = ServerContext.useStoreState(state => Object.keys(state.files.uploads).length);
    const progress = ServerContext.useStoreState(state => ({
        uploaded: Object.values(state.files.uploads).reduce((count, file) => count + file.loaded, 0),
        total: Object.values(state.files.uploads).reduce((count, file) => count + file.total, 0),
    }));

    useEffect(() => {
        if (count === 0) {
            open.value = false;
        }
    }, [count]);

    return (
        <>
            {count > 0 && (
                <Tooltip content={`${count} files are uploading, click to view`}>
                    <button
                        className={'flex items-center justify-center w-10 h-10'}
                        onClick={() => (open.value = true)}
                    >
                        <Spinner progress={(progress.uploaded / progress.total) * 100} className={'w-8 h-8'} />
                        <CloudUploadIcon className={'h-3 absolute mx-auto animate-pulse'} />
                    </button>
                </Tooltip>
            )}
            <FileUploadListDialog open={open.value} onClose={() => (open.value = false)} />
        </>
    );
};<|MERGE_RESOLUTION|>--- conflicted
+++ resolved
@@ -33,17 +33,10 @@
 
 const FileUploadList = () => {
     const { close } = useContext(DialogWrapperContext);
-<<<<<<< HEAD
-    const removeFileUpload = ServerContext.useStoreActions(actions => actions.files.removeFileUpload);
+    const cancelFileUpload = ServerContext.useStoreActions(actions => actions.files.cancelFileUpload);
     const clearFileUploads = ServerContext.useStoreActions(actions => actions.files.clearFileUploads);
     const uploads = ServerContext.useStoreState(state =>
         Object.entries(state.files.uploads).sort(([a], [b]) => a.localeCompare(b)),
-=======
-    const cancelFileUpload = ServerContext.useStoreActions((actions) => actions.files.cancelFileUpload);
-    const clearFileUploads = ServerContext.useStoreActions((actions) => actions.files.clearFileUploads);
-    const uploads = ServerContext.useStoreState((state) =>
-        Object.entries(state.files.uploads).sort(([a], [b]) => a.localeCompare(b))
->>>>>>> 3432cadd
     );
 
     return (
