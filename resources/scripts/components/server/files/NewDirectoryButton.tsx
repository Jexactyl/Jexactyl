--- conflicted
+++ resolved
@@ -101,56 +101,9 @@
 
     return (
         <>
-<<<<<<< HEAD
-            <Portal>
-                <Formik onSubmit={submit} validationSchema={schema} initialValues={{ directoryName: '' }}>
-                    {({ resetForm, submitForm, isSubmitting: _, values }) => (
-                        <Dialog
-                            title={'创建目录'}
-                            open={visible}
-                            onClose={() => {
-                                setVisible(false);
-                                resetForm();
-                            }}
-                        >
-                            <FlashMessageRender key={'files:directory-modal'} />
-                            <Form css={tw`m-0`}>
-                                <Field autoFocus id={'directoryName'} name={'directoryName'} label={'目录名'} />
-                                <p css={tw`mt-2 text-sm md:text-base break-all`}>
-                                    <span css={tw`text-neutral-200`}>此目录将被创建于&nbsp;</span>
-                                    <Code>
-                                        /home/container/
-                                        <span css={tw`text-cyan-200`}>
-                                            {join(directory, values.directoryName).replace(/^(\.\.\/|\/)+/, '')}
-                                        </span>
-                                    </Code>
-                                </p>
-                            </Form>
-                            <Dialog.Footer>
-                                <Button.Text
-                                    className={'w-full sm:w-auto'}
-                                    onClick={() => {
-                                        setVisible(false);
-                                        resetForm();
-                                    }}
-                                >
-                                    取消
-                                </Button.Text>
-                                <Button className={'w-full sm:w-auto'} onClick={submitForm}>
-                                    创建
-                                </Button>
-                            </Dialog.Footer>
-                        </Dialog>
-                    )}
-                </Formik>
-            </Portal>
-            <Button.Text onClick={() => setVisible(true)} className={className}>
-                创建目录
-=======
             <NewDirectoryDialog open={open} onClose={setOpen.bind(this, false)} />
             <Button.Text onClick={setOpen.bind(this, true)} className={className}>
-                Create Directory
->>>>>>> 68289e3e
+                创建目录
             </Button.Text>
         </>
     );
