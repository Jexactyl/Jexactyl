--- conflicted
+++ resolved
@@ -1,33 +1,20 @@
-<<<<<<< HEAD
-=======
-import React, { useEffect, useState } from 'react';
-import { ServerContext } from '@/state/server';
-import { Form, Formik, FormikHelpers } from 'formik';
-import Field from '@/components/elements/Field';
->>>>>>> 2824db73
 import { join } from 'path';
 import tw from 'twin.macro';
-<<<<<<< HEAD
 import { object, string } from 'yup';
-=======
-import { Button } from '@/components/elements/button/index';
-import { FileObject } from '@/api/server/files/loadDirectory';
->>>>>>> 2824db73
 import useFlash from '@/plugins/useFlash';
+import Code from '@/components/elements/Code';
 import { ServerContext } from '@/state/server';
-import Modal from '@/components/elements/Modal';
 import Field from '@/components/elements/Field';
+import Portal from '@/components/elements/Portal';
 import React, { useEffect, useState } from 'react';
 import { WithClassname } from '@/components/types';
 import { Form, Formik, FormikHelpers } from 'formik';
+import { Dialog } from '@/components/elements/dialog';
 import { Button } from '@/components/elements/button/index';
 import useFileManagerSwr from '@/plugins/useFileManagerSwr';
 import { FileObject } from '@/api/server/files/loadDirectory';
 import createDirectory from '@/api/server/files/createDirectory';
 import FlashMessageRender from '@/components/FlashMessageRender';
-import { Dialog } from '@/components/elements/dialog';
-import Portal from '@/components/elements/Portal';
-import Code from '@/components/elements/Code';
 
 interface Values {
     directoryName: string;
@@ -81,48 +68,6 @@
 
     return (
         <>
-<<<<<<< HEAD
-            <Formik
-                onSubmit={submit}
-                validationSchema={schema}
-                initialValues={{ directoryName: '' }}
-            >
-                {({ resetForm, isSubmitting, values }) => (
-                    <Modal
-                        visible={visible}
-                        dismissable={!isSubmitting}
-                        showSpinnerOverlay={isSubmitting}
-                        onDismissed={() => {
-                            setVisible(false);
-                            resetForm();
-                        }}
-                    >
-                        <FlashMessageRender key={'files:directory-modal'}/>
-                        <Form css={tw`m-0`}>
-                            <Field
-                                autoFocus
-                                id={'directoryName'}
-                                name={'directoryName'}
-                                label={'Directory Name'}
-                            />
-                            <p css={tw`text-xs mt-2 text-neutral-400 break-all`}>
-                                <span css={tw`text-neutral-200`}>This directory will be created as</span>
-                                &nbsp;/home/container/
-                                <span css={tw`text-cyan-200`}>
-                                    {join(directory, values.directoryName).replace(/^(\.\.\/|\/)+/, '')}
-                                </span>
-                            </p>
-                            <div css={tw`flex justify-end`}>
-                                <Button css={tw`mt-8`}>
-                                    Create Directory
-                                </Button>
-                            </div>
-                        </Form>
-                    </Modal>
-                )}
-            </Formik>
-            <Button variant={Button.Variants.Secondary} onClick={() => setVisible(true)} className={className}>
-=======
             <Portal>
                 <Formik
                     onSubmit={submit}
@@ -172,7 +117,6 @@
                 </Formik>
             </Portal>
             <Button.Text onClick={() => setVisible(true)} className={className}>
->>>>>>> 2824db73
                 Create Directory
             </Button.Text>
         </>
