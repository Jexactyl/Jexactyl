import { encodePathSegments } from '@/helpers';
import { differenceInHours, format, formatDistanceToNow } from 'date-fns';
import { FileObject } from '@/api/server/files/loadDirectory';
import FileDropdownMenu from '@/components/server/files/FileDropdownMenu';
import { ServerContext } from '@/state/server';
import { NavLink, useRouteMatch } from 'react-router-dom';
import tw from 'twin.macro';
import * as Icon from 'react-feather';
import React, { memo } from 'react';
import isEqual from 'react-fast-compare';
import styled from 'styled-components/macro';
import { usePermissions } from '@/plugins/usePermissions';
import { join } from 'path';
import { bytesToString } from '@/lib/formatters';
import SelectFileCheckbox from '@/components/server/files/SelectFileCheckbox';

const Row = styled.div`
    ${tw`flex bg-neutral-900 rounded-sm mb-px text-sm hover:text-neutral-100 cursor-pointer items-center no-underline hover:bg-neutral-875`};
`;

const Clickable: React.FC<{ file: FileObject }> = memo(({ file, children }) => {
    const [canReadContents] = usePermissions(['file.read-content']);
    const directory = ServerContext.useStoreState((state) => state.files.directory);

    const match = useRouteMatch();

    return !canReadContents || (file.isFile && !file.isEditable()) ? (
        <div css={tw`flex flex-1 text-neutral-300 no-underline p-3 cursor-default overflow-hidden truncate`}>
            {children}
        </div>
    ) : (
        <NavLink
            to={`${match.url}${file.isFile ? '/edit' : ''}#${encodePathSegments(join(directory, file.name))}`}
            css={tw`flex flex-1 text-neutral-300 no-underline p-3 overflow-hidden truncate`}
        >
            {children}
        </NavLink>
    );
}, isEqual);

const FileObjectRow = ({ file }: { file: FileObject }) => (
    <Row
        key={file.name}
        onContextMenu={(e) => {
            e.preventDefault();
            window.dispatchEvent(new CustomEvent(`pterodactyl:files:ctx:${file.key}`, { detail: e.clientX }));
        }}
    >
        <SelectFileCheckbox name={file.name} />
        <Clickable file={file}>
            <div css={tw`flex-none self-center text-neutral-400 ml-6 mr-4 text-lg pl-3`}>
<<<<<<< HEAD
                {file.isFile ?
                    <>
                        {file.isSymlink ?
                            <Icon.Download />
                            : file.isArchiveType() ?
                                <Icon.Archive />
                                :
                                <Icon.File />
                        }
                    </>
                    :
                    <Icon.Folder />
                }
            </div>
            <div css={tw`flex-1 truncate`}>
                {file.name}
            </div>
            {file.isFile &&
            <div css={tw`w-1/6 text-right mr-4 hidden sm:block`}>
                {bytesToString(file.size)}
=======
                {file.isFile ? (
                    <FontAwesomeIcon
                        icon={file.isSymlink ? faFileImport : file.isArchiveType() ? faFileArchive : faFileAlt}
                    />
                ) : (
                    <FontAwesomeIcon icon={faFolder} />
                )}
>>>>>>> 48af9bce
            </div>
            <div css={tw`flex-1 truncate`}>{file.name}</div>
            {file.isFile && <div css={tw`w-1/6 text-right mr-4 hidden sm:block`}>{bytesToString(file.size)}</div>}
            <div css={tw`w-1/5 text-right mr-4 hidden md:block`} title={file.modifiedAt.toString()}>
                {Math.abs(differenceInHours(file.modifiedAt, new Date())) > 48
                    ? format(file.modifiedAt, 'MMM do, yyyy h:mma')
                    : formatDistanceToNow(file.modifiedAt, { addSuffix: true })}
            </div>
        </Clickable>
        <FileDropdownMenu file={file} />
    </Row>
);

export default memo(FileObjectRow, (prevProps, nextProps) => {
    /* eslint-disable @typescript-eslint/no-unused-vars */
    const { isArchiveType, isEditable, ...prevFile } = prevProps.file;
    const { isArchiveType: nextIsArchiveType, isEditable: nextIsEditable, ...nextFile } = nextProps.file;
    /* eslint-enable @typescript-eslint/no-unused-vars */

    return isEqual(prevFile, nextFile);
});<|MERGE_RESOLUTION|>--- conflicted
+++ resolved
@@ -49,7 +49,6 @@
         <SelectFileCheckbox name={file.name} />
         <Clickable file={file}>
             <div css={tw`flex-none self-center text-neutral-400 ml-6 mr-4 text-lg pl-3`}>
-<<<<<<< HEAD
                 {file.isFile ?
                     <>
                         {file.isSymlink ?
@@ -63,22 +62,6 @@
                     :
                     <Icon.Folder />
                 }
-            </div>
-            <div css={tw`flex-1 truncate`}>
-                {file.name}
-            </div>
-            {file.isFile &&
-            <div css={tw`w-1/6 text-right mr-4 hidden sm:block`}>
-                {bytesToString(file.size)}
-=======
-                {file.isFile ? (
-                    <FontAwesomeIcon
-                        icon={file.isSymlink ? faFileImport : file.isArchiveType() ? faFileArchive : faFileAlt}
-                    />
-                ) : (
-                    <FontAwesomeIcon icon={faFolder} />
-                )}
->>>>>>> 48af9bce
             </div>
             <div css={tw`flex-1 truncate`}>{file.name}</div>
             {file.isFile && <div css={tw`w-1/6 text-right mr-4 hidden sm:block`}>{bytesToString(file.size)}</div>}
