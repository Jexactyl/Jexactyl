--- conflicted
+++ resolved
@@ -36,10 +36,6 @@
 
 const Row = ({ title, ...props }: RowProps) => (
     <StyledRow {...props}>
-<<<<<<< HEAD
-=======
-        <FontAwesomeIcon icon={icon} css={tw`text-xs`} fixedWidth />
->>>>>>> 48af9bce
         <span css={tw`ml-2`}>{title}</span>
     </StyledRow>
 );
@@ -133,22 +129,16 @@
                 ref={onClickRef}
                 renderToggle={(onClick) => (
                     <div css={tw`p-3 hover:text-white`} onClick={onClick}>
-<<<<<<< HEAD
                         <Icon.MoreHorizontal />
                         {modal ?
                             modal === 'chmod' ?
-=======
-                        <FontAwesomeIcon icon={faEllipsisH} />
-                        {modal ? (
-                            modal === 'chmod' ? (
->>>>>>> 48af9bce
                                 <ChmodFileModal
                                     visible
                                     appear
                                     files={[{ file: file.name, mode: file.modeBits }]}
                                     onDismissed={() => setModal(null)}
                                 />
-                            ) : (
+                            :
                                 <RenameFileModal
                                     visible
                                     appear
@@ -156,44 +146,28 @@
                                     useMoveTerminology={modal === 'move'}
                                     onDismissed={() => setModal(null)}
                                 />
-                            )
-                        ) : null}
+                                : null
+                        }
                         <SpinnerOverlay visible={showSpinner} fixed size={'large'} />
                     </div>
                 )}
             >
                 <Can action={'file.update'}>
-<<<<<<< HEAD
                     <Row onClick={() => setModal('rename')} title={'Rename'}/>
                     <Row onClick={() => setModal('move')} title={'Move'}/>
                     <Row onClick={() => setModal('chmod')} title={'Permissions'}/>
                 </Can>
                 {file.isFile &&
-                <Can action={'file.create'}>
-                    <Row onClick={doCopy} title={'Copy'}/>
-                </Can>
+                    <Can action={'file.create'}>
+                        <Row onClick={doCopy} title={'Copy'}/>
+                    </Can>
                 }
                 {file.isArchiveType() ?
                     <Can action={'file.create'}>
                         <Row onClick={doUnarchive} title={'Unarchive'}/>
-=======
-                    <Row onClick={() => setModal('rename')} icon={faPencilAlt} title={'Rename'} />
-                    <Row onClick={() => setModal('move')} icon={faLevelUpAlt} title={'Move'} />
-                    <Row onClick={() => setModal('chmod')} icon={faFileCode} title={'Permissions'} />
-                </Can>
-                {file.isFile && (
-                    <Can action={'file.create'}>
-                        <Row onClick={doCopy} icon={faCopy} title={'Copy'} />
->>>>>>> 48af9bce
                     </Can>
-                )}
-                {file.isArchiveType() ? (
-                    <Can action={'file.create'}>
-                        <Row onClick={doUnarchive} icon={faBoxOpen} title={'Unarchive'} />
-                    </Can>
-                ) : (
+                    :
                     <Can action={'file.archive'}>
-<<<<<<< HEAD
                         <Row onClick={doArchive} title={'Archive'}/>
                     </Can>
                 }
@@ -202,14 +176,6 @@
                 }
                 <Can action={'file.delete'}>
                     <Row onClick={() => setShowConfirmation(true)} title={'Delete'} $danger/>
-=======
-                        <Row onClick={doArchive} icon={faFileArchive} title={'Archive'} />
-                    </Can>
-                )}
-                {file.isFile && <Row onClick={doDownload} icon={faFileDownload} title={'Download'} />}
-                <Can action={'file.delete'}>
-                    <Row onClick={() => setShowConfirmation(true)} icon={faTrashAlt} title={'Delete'} $danger />
->>>>>>> 48af9bce
                 </Can>
             </DropdownMenu>
         </>
