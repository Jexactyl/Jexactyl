import tw from 'twin.macro';
import classNames from 'classnames';
import { ip } from '@/lib/formatters';
import { hashToPath } from '@/helpers';
import style from './style.module.css';
import Can from '@/components/elements/Can';
import { httpErrorToHuman } from '@/api/http';
import { ServerContext } from '@/state/server';
import Input from '@/components/elements/Input';
import Label from '@/components/elements/Label';
import Spinner from '@/components/elements/Spinner';
import { CSSTransition } from 'react-transition-group';
import { NavLink, useLocation } from 'react-router-dom';
import { Button } from '@/components/elements/button/index';
import CopyOnClick from '@/components/elements/CopyOnClick';
import useFileManagerSwr from '@/plugins/useFileManagerSwr';
<<<<<<< HEAD
import { FileObject } from '@/api/server/files/loadDirectory';
import { useStoreActions, useStoreState } from '@/state/hooks';
import React, { ChangeEvent, useEffect, useState } from 'react';
import { ServerError } from '@/components/elements/ScreenBlock';
import ErrorBoundary from '@/components/elements/ErrorBoundary';
import TitledGreyBox from '@/components/elements/TitledGreyBox';
=======
import FileManagerStatus from '@/components/server/files/FileManagerStatus';
import MassActionsBar from '@/components/server/files/MassActionsBar';
>>>>>>> 12242848
import UploadButton from '@/components/server/files/UploadButton';
import PullFileModal from '@/components/server/files/PullFileModal';
import FileObjectRow from '@/components/server/files/FileObjectRow';
import MassActionsBar from '@/components/server/files/MassActionsBar';
import ServerContentBlock from '@/components/elements/ServerContentBlock';
import NewDirectoryButton from '@/components/server/files/NewDirectoryButton';
import { FileActionCheckbox } from '@/components/server/files/SelectFileCheckbox';
import FileManagerBreadcrumbs from '@/components/server/files/FileManagerBreadcrumbs';

const sortFiles = (files: FileObject[], searchString: string): FileObject[] => {
    const sortedFiles: FileObject[] = files
        .sort((a, b) => a.name.localeCompare(b.name))
        .sort((a, b) => (a.isFile === b.isFile ? 0 : a.isFile ? 1 : -1));
    return sortedFiles
        .filter((file, index) => index === 0 || file.name !== sortedFiles[index - 1].name)
        .filter((file) => file.name.toLowerCase().includes(searchString.toLowerCase()));
};

export default () => {
    const id = ServerContext.useStoreState((state) => state.server.data!.id);
    const username = useStoreState((state) => state.user.data!.username);
    const sftp = ServerContext.useStoreState((state) => state.server.data!.sftpDetails);
    const { hash } = useLocation();
    const { data: files, error, mutate } = useFileManagerSwr();
    const directory = ServerContext.useStoreState((state) => state.files.directory);
    const clearFlashes = useStoreActions((actions) => actions.flashes.clearFlashes);
    const setDirectory = ServerContext.useStoreActions((actions) => actions.files.setDirectory);

    const setSelectedFiles = ServerContext.useStoreActions((actions) => actions.files.setSelectedFiles);
    const selectedFilesLength = ServerContext.useStoreState((state) => state.files.selectedFiles.length);

    const [searchString, setSearchString] = useState('');

    useEffect(() => {
        clearFlashes('files');
        setSelectedFiles([]);
        setDirectory(hashToPath(hash));
    }, [hash]);

    useEffect(() => {
        mutate();
    }, [directory]);

    const onSelectAllClick = (e: React.ChangeEvent<HTMLInputElement>) => {
        setSelectedFiles(e.currentTarget.checked ? files?.map((file) => file.name) || [] : []);
    };

    if (error) {
        return <ServerError message={httpErrorToHuman(error)} onRetry={() => mutate()} />;
    }

    const searchFiles = (event: ChangeEvent<HTMLInputElement>) => {
        if (files) {
            setSearchString(event.target.value);
            sortFiles(files, searchString);
            mutate();
        }
    };

    return (
        <ServerContentBlock title={'File Manager'} showFlashKey={'files'}>
            <h1 className={'j-left text-5xl'}>File Manager</h1>
            <h3 className={'j-left text-2xl mt-2 text-neutral-500 mb-10'}>Create, edit and view files.</h3>
            <Input onChange={searchFiles} className={'mb-4 j-up'} placeholder={'Search for files and folders...'} />
            <div css={tw`flex flex-wrap-reverse md:flex-nowrap justify-center mb-4`}>
                <ErrorBoundary>
                    <div className={'j-right'}>
                        <FileManagerBreadcrumbs
                            css={tw`w-full`}
                            renderLeft={
                                <FileActionCheckbox
                                    type={'checkbox'}
                                    css={tw`mx-4`}
                                    checked={selectedFilesLength === (files?.length === 0 ? -1 : files?.length)}
                                    onChange={onSelectAllClick}
                                />
                            }
                        />
                    </div>
                    <Can action={'file.create'}>
                        <div className={classNames(style.manager_actions, 'j-left')}>
                            <PullFileModal />
                            <NewDirectoryButton css={tw`w-full flex-none mt-4 sm:mt-0 sm:w-auto sm:mr-4`} />
                            <UploadButton css={tw`flex-1 mr-4 sm:flex-none sm:mt-0`} />
                            <NavLink
                                to={`/server/${id}/files/new${window.location.hash}`}
                                css={tw`flex-1 sm:flex-none sm:mt-0`}
                            >
                                <Button css={tw`w-full`}>New File</Button>
                            </NavLink>
                        </div>
                    </Can>
                </ErrorBoundary>
            </div>
            {!files ? (
                <Spinner size={'large'} centered />
            ) : (
                <>
                    {!files.length ? (
                        <p css={tw`text-sm text-neutral-400 text-center`}>This directory seems to be empty.</p>
                    ) : (
                        <CSSTransition classNames={'fade'} timeout={150} appear in>
                            <>
                                {files.length > 250 && (
                                    <div css={tw`rounded bg-yellow-400 mb-px p-3`}>
                                        <p css={tw`text-yellow-900 text-sm text-center`}>
                                            This directory is too large to display in the browser, limiting the output
                                            to the first 250 files.
                                        </p>
                                    </div>
                                )}
                                {sortFiles(files.slice(0, 250), searchString).map((file) => (
                                    <FileObjectRow key={file.key} file={file} />
                                ))}
                                <MassActionsBar />
<<<<<<< HEAD
                            </>
=======
                                <FileManagerStatus />
                            </div>
>>>>>>> 12242848
                        </CSSTransition>
                    )}
                </>
            )}
            <Can action={'file.sftp'}>
                <TitledGreyBox title={'SFTP Details'} className={'j-up mt-8 md:mt-6'}>
                    <div>
                        <Label>Server Address</Label>
                        <CopyOnClick text={`sftp://${ip(sftp.ip)}:${sftp.port}`}>
                            <Input type={'text'} value={`sftp://${ip(sftp.ip)}:${sftp.port}`} readOnly />
                        </CopyOnClick>
                    </div>
                    <div css={tw`mt-6`}>
                        <Label>Username</Label>
                        <CopyOnClick text={`${username}.${id}`}>
                            <Input type={'text'} value={`${username}.${id}`} readOnly />
                        </CopyOnClick>
                    </div>
                </TitledGreyBox>
            </Can>
        </ServerContentBlock>
    );
};<|MERGE_RESOLUTION|>--- conflicted
+++ resolved
@@ -14,22 +14,18 @@
 import { Button } from '@/components/elements/button/index';
 import CopyOnClick from '@/components/elements/CopyOnClick';
 import useFileManagerSwr from '@/plugins/useFileManagerSwr';
-<<<<<<< HEAD
 import { FileObject } from '@/api/server/files/loadDirectory';
 import { useStoreActions, useStoreState } from '@/state/hooks';
 import React, { ChangeEvent, useEffect, useState } from 'react';
 import { ServerError } from '@/components/elements/ScreenBlock';
 import ErrorBoundary from '@/components/elements/ErrorBoundary';
 import TitledGreyBox from '@/components/elements/TitledGreyBox';
-=======
-import FileManagerStatus from '@/components/server/files/FileManagerStatus';
-import MassActionsBar from '@/components/server/files/MassActionsBar';
->>>>>>> 12242848
 import UploadButton from '@/components/server/files/UploadButton';
 import PullFileModal from '@/components/server/files/PullFileModal';
 import FileObjectRow from '@/components/server/files/FileObjectRow';
 import MassActionsBar from '@/components/server/files/MassActionsBar';
 import ServerContentBlock from '@/components/elements/ServerContentBlock';
+import FileManagerStatus from '@/components/server/files/FileManagerStatus';
 import NewDirectoryButton from '@/components/server/files/NewDirectoryButton';
 import { FileActionCheckbox } from '@/components/server/files/SelectFileCheckbox';
 import FileManagerBreadcrumbs from '@/components/server/files/FileManagerBreadcrumbs';
@@ -140,12 +136,8 @@
                                     <FileObjectRow key={file.key} file={file} />
                                 ))}
                                 <MassActionsBar />
-<<<<<<< HEAD
+                                <FileManagerStatus />
                             </>
-=======
-                                <FileManagerStatus />
-                            </div>
->>>>>>> 12242848
                         </CSSTransition>
                     )}
                 </>
