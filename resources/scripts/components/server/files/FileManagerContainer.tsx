import tw from 'twin.macro';
import Can from '@/components/elements/Can';
import { httpErrorToHuman } from '@/api/http';
import { ServerContext } from '@/state/server';
import Input from '@/components/elements/Input';
import Label from '@/components/elements/Label';
import { hashToPath, formatIp } from '@/helpers';
import Spinner from '@/components/elements/Spinner';
import { CSSTransition } from 'react-transition-group';
import { NavLink, useLocation } from 'react-router-dom';
<<<<<<< HEAD
import { Button } from '@/components/elements/button/index';
import CopyOnClick from '@/components/elements/CopyOnClick';
=======
import Can from '@/components/elements/Can';
import { ServerError } from '@/components/elements/ScreenBlock';
import tw from 'twin.macro';
import { Button } from '@/components/elements/button/index';
import { ServerContext } from '@/state/server';
>>>>>>> 2824db73
import useFileManagerSwr from '@/plugins/useFileManagerSwr';
import { FileObject } from '@/api/server/files/loadDirectory';
import { useStoreActions, useStoreState } from '@/state/hooks';
import React, { ChangeEvent, useEffect, useState } from 'react';
import { ServerError } from '@/components/elements/ScreenBlock';
import ErrorBoundary from '@/components/elements/ErrorBoundary';
import TitledGreyBox from '@/components/elements/TitledGreyBox';
import UploadButton from '@/components/server/files/UploadButton';
import FileObjectRow from '@/components/server/files/FileObjectRow';
import MassActionsBar from '@/components/server/files/MassActionsBar';
import ServerContentBlock from '@/components/elements/ServerContentBlock';
import NewDirectoryButton from '@/components/server/files/NewDirectoryButton';
import { FileActionCheckbox } from '@/components/server/files/SelectFileCheckbox';
<<<<<<< HEAD
import FileManagerBreadcrumbs from '@/components/server/files/FileManagerBreadcrumbs';
=======
import { hashToPath } from '@/helpers';
import style from './style.module.css';
>>>>>>> 2824db73

const sortFiles = (files: FileObject[], searchString: string): FileObject[] => {
    const sortedFiles: FileObject[] = files.sort((a, b) => a.name.localeCompare(b.name)).sort((a, b) => a.isFile === b.isFile ? 0 : (a.isFile ? 1 : -1));
    return sortedFiles.filter((file, index) => index === 0 || file.name !== sortedFiles[index - 1].name).filter((file) => file.name.toLowerCase().includes(searchString.toLowerCase()));
};

export default () => {
    const id = ServerContext.useStoreState(state => state.server.data!.id);
    const username = useStoreState(state => state.user.data!.username);
    const sftp = ServerContext.useStoreState(state => state.server.data!.sftpDetails);
    const { hash } = useLocation();
    const { data: files, error, mutate } = useFileManagerSwr();
    const directory = ServerContext.useStoreState(state => state.files.directory);
    const clearFlashes = useStoreActions(actions => actions.flashes.clearFlashes);
    const setDirectory = ServerContext.useStoreActions(actions => actions.files.setDirectory);

    const setSelectedFiles = ServerContext.useStoreActions(actions => actions.files.setSelectedFiles);
    const selectedFilesLength = ServerContext.useStoreState(state => state.files.selectedFiles.length);

    const [ searchString, setSearchString ] = useState('');

    useEffect(() => {
        clearFlashes('files');
        setSelectedFiles([]);
        setDirectory(hashToPath(hash));
    }, [ hash ]);

    useEffect(() => {
        mutate();
    }, [ directory ]);

    const onSelectAllClick = (e: React.ChangeEvent<HTMLInputElement>) => {
        setSelectedFiles(e.currentTarget.checked ? (files?.map(file => file.name) || []) : []);
    };

    if (error) {
        return (
            <ServerError message={httpErrorToHuman(error)} onRetry={() => mutate()} />
        );
    }

    const searchFiles = (event: ChangeEvent<HTMLInputElement>) => {
        if (files) {
            setSearchString(event.target.value);
            sortFiles(files, searchString);
            mutate();
        }
    };

    return (
        <ServerContentBlock title={'File Manager'} showFlashKey={'files'}>
<<<<<<< HEAD
            <h1 css={tw`text-5xl`}>File Manager</h1>
            <h3 css={tw`text-2xl mt-2 text-neutral-500 mb-10`}>Create, edit and view files.</h3>
            <Input
                onChange={searchFiles}
                css={tw`mb-4`}
                placeholder={'Search for files and folders...'}
            />
            <div css={tw`flex flex-wrap-reverse md:flex-nowrap justify-center mb-4`}>
                <ErrorBoundary>
=======
            <ErrorBoundary>
                <div className={'flex flex-wrap-reverse md:flex-nowrap mb-4'}>
>>>>>>> 2824db73
                    <FileManagerBreadcrumbs
                        css={tw`w-full`}
                        renderLeft={
                            <FileActionCheckbox
                                type={'checkbox'}
                                css={tw`mx-4`}
                                checked={selectedFilesLength === (files?.length === 0 ? -1 : files?.length)}
                                onChange={onSelectAllClick}
                            />
                        }
                    />
<<<<<<< HEAD
                </ErrorBoundary>
                <Can action={'file.create'}>
                    <ErrorBoundary>
                        <div css={tw`flex flex-shrink-0 flex-wrap-reverse md:flex-nowrap justify-end mb-4 md:mb-0 ml-0 md:ml-auto`}>
                            <NewDirectoryButton css={tw`w-full flex-none mt-4 sm:mt-0 sm:w-auto sm:mr-4`} />
                            <UploadButton css={tw`flex-1 mr-4 sm:flex-none sm:mt-0`} />
                            <NavLink
                                to={`/server/${id}/files/new${window.location.hash}`}
                                css={tw`flex-1 sm:flex-none sm:mt-0`}
                            >
                                <Button css={tw`w-full`}>
                                    New File
                                </Button>
=======
                    <Can action={'file.create'}>
                        <div className={style.manager_actions}>
                            <NewDirectoryButton/>
                            <UploadButton/>
                            <NavLink to={`/server/${id}/files/new${window.location.hash}`}>
                                <Button>New File</Button>
>>>>>>> 2824db73
                            </NavLink>
                        </div>
                    </Can>
                </div>
            </ErrorBoundary>
            {
                !files ?
                    <Spinner size={'large'} centered />
                    :
                    <>
                        {!files.length ?
                            <p css={tw`text-sm text-neutral-400 text-center`}>
                                This directory seems to be empty.
                            </p>
                            :
                            <CSSTransition classNames={'fade'} timeout={150} appear in>
                                <div>
                                    {files.length > 250 &&
                                        <div css={tw`rounded bg-yellow-400 mb-px p-3`}>
                                            <p css={tw`text-yellow-900 text-sm text-center`}>
                                                This directory is too large to display in the browser,
                                                limiting the output to the first 250 files.
                                            </p>
                                        </div>
                                    }
                                    {
                                        sortFiles(files.slice(0, 250), searchString).map(file => (
                                            <FileObjectRow key={file.key} file={file} />
                                        ))
                                    }
                                    <MassActionsBar />
                                </div>
                            </CSSTransition>
                        }
                    </>
            }
            <Can action={'file.sftp'}>
                <TitledGreyBox title={'SFTP Details'} css={tw`mt-8 md:mt-6`}>
                    <div>
                        <Label>Server Address</Label>
                        <CopyOnClick text={`sftp://${formatIp(sftp.ip)}:${sftp.port}`}>
                            <Input
                                type={'text'}
                                value={`sftp://${formatIp(sftp.ip)}:${sftp.port}`}
                                readOnly
                            />
                        </CopyOnClick>
                    </div>
                    <div css={tw`mt-6`}>
                        <Label>Username</Label>
                        <CopyOnClick text={`${username}.${id}`}>
                            <Input
                                type={'text'}
                                value={`${username}.${id}`}
                                readOnly
                            />
                        </CopyOnClick>
                    </div>
                </TitledGreyBox>
            </Can>
        </ServerContentBlock>
    );
};<|MERGE_RESOLUTION|>--- conflicted
+++ resolved
@@ -1,4 +1,5 @@
 import tw from 'twin.macro';
+import style from './style.module.css';
 import Can from '@/components/elements/Can';
 import { httpErrorToHuman } from '@/api/http';
 import { ServerContext } from '@/state/server';
@@ -8,16 +9,8 @@
 import Spinner from '@/components/elements/Spinner';
 import { CSSTransition } from 'react-transition-group';
 import { NavLink, useLocation } from 'react-router-dom';
-<<<<<<< HEAD
 import { Button } from '@/components/elements/button/index';
 import CopyOnClick from '@/components/elements/CopyOnClick';
-=======
-import Can from '@/components/elements/Can';
-import { ServerError } from '@/components/elements/ScreenBlock';
-import tw from 'twin.macro';
-import { Button } from '@/components/elements/button/index';
-import { ServerContext } from '@/state/server';
->>>>>>> 2824db73
 import useFileManagerSwr from '@/plugins/useFileManagerSwr';
 import { FileObject } from '@/api/server/files/loadDirectory';
 import { useStoreActions, useStoreState } from '@/state/hooks';
@@ -31,12 +24,7 @@
 import ServerContentBlock from '@/components/elements/ServerContentBlock';
 import NewDirectoryButton from '@/components/server/files/NewDirectoryButton';
 import { FileActionCheckbox } from '@/components/server/files/SelectFileCheckbox';
-<<<<<<< HEAD
 import FileManagerBreadcrumbs from '@/components/server/files/FileManagerBreadcrumbs';
-=======
-import { hashToPath } from '@/helpers';
-import style from './style.module.css';
->>>>>>> 2824db73
 
 const sortFiles = (files: FileObject[], searchString: string): FileObject[] => {
     const sortedFiles: FileObject[] = files.sort((a, b) => a.name.localeCompare(b.name)).sort((a, b) => a.isFile === b.isFile ? 0 : (a.isFile ? 1 : -1));
@@ -88,7 +76,6 @@
 
     return (
         <ServerContentBlock title={'File Manager'} showFlashKey={'files'}>
-<<<<<<< HEAD
             <h1 css={tw`text-5xl`}>File Manager</h1>
             <h3 css={tw`text-2xl mt-2 text-neutral-500 mb-10`}>Create, edit and view files.</h3>
             <Input
@@ -98,10 +85,6 @@
             />
             <div css={tw`flex flex-wrap-reverse md:flex-nowrap justify-center mb-4`}>
                 <ErrorBoundary>
-=======
-            <ErrorBoundary>
-                <div className={'flex flex-wrap-reverse md:flex-nowrap mb-4'}>
->>>>>>> 2824db73
                     <FileManagerBreadcrumbs
                         css={tw`w-full`}
                         renderLeft={
@@ -113,11 +96,8 @@
                             />
                         }
                     />
-<<<<<<< HEAD
-                </ErrorBoundary>
-                <Can action={'file.create'}>
-                    <ErrorBoundary>
-                        <div css={tw`flex flex-shrink-0 flex-wrap-reverse md:flex-nowrap justify-end mb-4 md:mb-0 ml-0 md:ml-auto`}>
+                    <Can action={'file.create'}>
+                        <div className={style.manager_actions}>
                             <NewDirectoryButton css={tw`w-full flex-none mt-4 sm:mt-0 sm:w-auto sm:mr-4`} />
                             <UploadButton css={tw`flex-1 mr-4 sm:flex-none sm:mt-0`} />
                             <NavLink
@@ -127,19 +107,11 @@
                                 <Button css={tw`w-full`}>
                                     New File
                                 </Button>
-=======
-                    <Can action={'file.create'}>
-                        <div className={style.manager_actions}>
-                            <NewDirectoryButton/>
-                            <UploadButton/>
-                            <NavLink to={`/server/${id}/files/new${window.location.hash}`}>
-                                <Button>New File</Button>
->>>>>>> 2824db73
                             </NavLink>
                         </div>
                     </Can>
-                </div>
-            </ErrorBoundary>
+                </ErrorBoundary>
+            </div>
             {
                 !files ?
                     <Spinner size={'large'} centered />
