import axios from 'axios';
import tw from 'twin.macro';
import useFlash from '@/plugins/useFlash';
import styled from 'styled-components/macro';
import Fade from '@/components/elements/Fade';
import { ServerContext } from '@/state/server';
import Portal from '@/components/elements/Portal';
import { WithClassname } from '@/components/types';
import { ModalMask } from '@/components/elements/Modal';
import useEventListener from '@/plugins/useEventListener';
import React, { useEffect, useRef, useState } from 'react';
import { Button } from '@/components/elements/button/index';
import useFileManagerSwr from '@/plugins/useFileManagerSwr';
import SpinnerOverlay from '@/components/elements/SpinnerOverlay';
import getFileUploadUrl from '@/api/server/files/getFileUploadUrl';

const InnerContainer = styled.div`
    max-width: 600px;
<<<<<<< HEAD
    ${tw`bg-black w-full border-4 border-primary-500 border-dashed rounded p-10 mx-10`};
=======
    ${tw`bg-black w-full border-4 border-primary-500 border-dashed rounded p-10 mx-10`}
>>>>>>> 48af9bce
`;

function isFileOrDirectory (event: DragEvent): boolean {
    if (!event.dataTransfer?.types) {
        return false;
    }

    for (let i = 0; i < event.dataTransfer.types.length; i++) {
        // Check if the item being dragged is not a file.
        if (event.dataTransfer.types[i] !== 'Files') {
            return false;
        }
    }

    return true;
}

export default ({ className }: WithClassname) => {
    const fileUploadInput = useRef<HTMLInputElement>(null);
<<<<<<< HEAD

    const [ timeouts, setTimeouts ] = useState<NodeJS.Timeout[]>([]);
    const [ visible, setVisible ] = useState(false);
    const [ loading, setLoading ] = useState(false);
    const { mutate } = useFileManagerSwr();
    const { clearFlashes, clearAndAddHttpError } = useFlash();

    const uuid = ServerContext.useStoreState(state => state.server.data!.uuid);
    const directory = ServerContext.useStoreState(state => state.files.directory);
    const appendFileUpload = ServerContext.useStoreActions(actions => actions.files.appendFileUpload);
    const removeFileUpload = ServerContext.useStoreActions(actions => actions.files.removeFileUpload);

    useEventListener('dragenter', e => {
        if (!isFileOrDirectory(e)) {
            return;
        }
        e.stopPropagation();
        setVisible(true);
    }, true);

    useEventListener('dragexit', e => {
        if (!isFileOrDirectory(e)) {
            return;
        }
        e.stopPropagation();
        setVisible(false);
    }, true);
=======
    const uuid = ServerContext.useStoreState((state) => state.server.data!.uuid);
    const [visible, setVisible] = useState(false);
    const [loading, setLoading] = useState(false);
    const { mutate } = useFileManagerSwr();
    const { clearFlashes, clearAndAddHttpError } = useFlash();
    const directory = ServerContext.useStoreState((state) => state.files.directory);

    useEventListener(
        'dragenter',
        (e) => {
            e.stopPropagation();
            setVisible(true);
        },
        true
    );

    useEventListener(
        'dragexit',
        (e) => {
            e.stopPropagation();
            setVisible(false);
        },
        true
    );
>>>>>>> 48af9bce

    useEffect(() => {
        if (!visible) return;

        const hide = () => setVisible(false);

        window.addEventListener('keydown', hide);
        return () => {
            window.removeEventListener('keydown', hide);
        };
    }, [visible]);

<<<<<<< HEAD
    useEffect(() => {
        return () => timeouts.forEach(clearTimeout);
    }, []);
=======
    const onFileSubmission = (files: FileList) => {
        const form = new FormData();
        Array.from(files).forEach((file) => form.append('files', file));
>>>>>>> 48af9bce

    const onFileSubmission = (files: FileList) => {
        setLoading(true);

        const formData: FormData[] = [];
        Array.from(files).forEach(file => {
            const form = new FormData();
            form.append('files', file);
            formData.push(form);
        });

        clearFlashes('files');
<<<<<<< HEAD

        Promise.all(
            Array.from(formData).map(f => getFileUploadUrl(uuid)
                .then(url => axios.post(`${url}&directory=${directory}`, f, {
                    headers: { 'Content-Type': 'multipart/form-data' },
                    onUploadProgress: (data: ProgressEvent) => {
                        // @ts-ignore
                        const name = f.getAll('files')[0].name;

                        appendFileUpload({
                            name: name,
                            loaded: data.loaded,
                            total: data.total,
                        });

                        if (data.loaded === data.total) {
                            const timeout = setTimeout(() => removeFileUpload(name), 5000);
                            setTimeouts(t => [ ...t, timeout ]);
                        }
                    },
                }))
            )
        )
            .then(() => mutate())
            .then(() => setLoading(false))
            .catch(error => {
=======
        getFileUploadUrl(uuid)
            .then((url) =>
                axios.post(`${url}&directory=${directory}`, form, {
                    headers: {
                        'Content-Type': 'multipart/form-data',
                    },
                })
            )
            .then(() => mutate())
            .catch((error) => {
>>>>>>> 48af9bce
                console.error(error);
                clearAndAddHttpError({ key: 'files', error });
            });
    };

    return (
        <>
            <Portal>
                <Fade appear in={visible} timeout={75} key={'upload_modal_mask'} unmountOnExit>
                    <ModalMask
                        onClick={() => setVisible(false)}
                        onDragOver={(e) => e.preventDefault()}
                        onDrop={(e) => {
                            e.preventDefault();
                            e.stopPropagation();

                            setVisible(false);
                            if (!e.dataTransfer?.files.length) return;

                            onFileSubmission(e.dataTransfer.files);
                        }}
                    >
                        <div css={tw`w-full flex items-center justify-center`} style={{ pointerEvents: 'none' }}>
                            <InnerContainer>
                                <p css={tw`text-lg text-neutral-200 text-center`}>Drag and drop files to upload.</p>
                            </InnerContainer>
                        </div>
                    </ModalMask>
                </Fade>
                <SpinnerOverlay visible={loading} size={'large'} fixed />
            </Portal>
            <input
                type={'file'}
                ref={fileUploadInput}
                css={tw`hidden`}
                onChange={(e) => {
                    if (!e.currentTarget.files) return;
                    onFileSubmission(e.currentTarget.files);
                    if (fileUploadInput.current) {
                        fileUploadInput.current.files = null;
                    }
                }}
            />
            <Button
                className={className}
<<<<<<< HEAD
                onClick={() => fileUploadInput.current && fileUploadInput.current.click()}
=======
                onClick={() => {
                    fileUploadInput.current ? fileUploadInput.current.click() : setVisible(true);
                }}
>>>>>>> 48af9bce
            >
                Upload
            </Button>
        </>
    );
};<|MERGE_RESOLUTION|>--- conflicted
+++ resolved
@@ -16,11 +16,7 @@
 
 const InnerContainer = styled.div`
     max-width: 600px;
-<<<<<<< HEAD
     ${tw`bg-black w-full border-4 border-primary-500 border-dashed rounded p-10 mx-10`};
-=======
-    ${tw`bg-black w-full border-4 border-primary-500 border-dashed rounded p-10 mx-10`}
->>>>>>> 48af9bce
 `;
 
 function isFileOrDirectory (event: DragEvent): boolean {
@@ -40,7 +36,6 @@
 
 export default ({ className }: WithClassname) => {
     const fileUploadInput = useRef<HTMLInputElement>(null);
-<<<<<<< HEAD
 
     const [ timeouts, setTimeouts ] = useState<NodeJS.Timeout[]>([]);
     const [ visible, setVisible ] = useState(false);
@@ -68,32 +63,6 @@
         e.stopPropagation();
         setVisible(false);
     }, true);
-=======
-    const uuid = ServerContext.useStoreState((state) => state.server.data!.uuid);
-    const [visible, setVisible] = useState(false);
-    const [loading, setLoading] = useState(false);
-    const { mutate } = useFileManagerSwr();
-    const { clearFlashes, clearAndAddHttpError } = useFlash();
-    const directory = ServerContext.useStoreState((state) => state.files.directory);
-
-    useEventListener(
-        'dragenter',
-        (e) => {
-            e.stopPropagation();
-            setVisible(true);
-        },
-        true
-    );
-
-    useEventListener(
-        'dragexit',
-        (e) => {
-            e.stopPropagation();
-            setVisible(false);
-        },
-        true
-    );
->>>>>>> 48af9bce
 
     useEffect(() => {
         if (!visible) return;
@@ -106,15 +75,9 @@
         };
     }, [visible]);
 
-<<<<<<< HEAD
     useEffect(() => {
         return () => timeouts.forEach(clearTimeout);
     }, []);
-=======
-    const onFileSubmission = (files: FileList) => {
-        const form = new FormData();
-        Array.from(files).forEach((file) => form.append('files', file));
->>>>>>> 48af9bce
 
     const onFileSubmission = (files: FileList) => {
         setLoading(true);
@@ -127,7 +90,6 @@
         });
 
         clearFlashes('files');
-<<<<<<< HEAD
 
         Promise.all(
             Array.from(formData).map(f => getFileUploadUrl(uuid)
@@ -154,18 +116,6 @@
             .then(() => mutate())
             .then(() => setLoading(false))
             .catch(error => {
-=======
-        getFileUploadUrl(uuid)
-            .then((url) =>
-                axios.post(`${url}&directory=${directory}`, form, {
-                    headers: {
-                        'Content-Type': 'multipart/form-data',
-                    },
-                })
-            )
-            .then(() => mutate())
-            .catch((error) => {
->>>>>>> 48af9bce
                 console.error(error);
                 clearAndAddHttpError({ key: 'files', error });
             });
@@ -211,13 +161,7 @@
             />
             <Button
                 className={className}
-<<<<<<< HEAD
                 onClick={() => fileUploadInput.current && fileUploadInput.current.click()}
-=======
-                onClick={() => {
-                    fileUploadInput.current ? fileUploadInput.current.click() : setVisible(true);
-                }}
->>>>>>> 48af9bce
             >
                 Upload
             </Button>
