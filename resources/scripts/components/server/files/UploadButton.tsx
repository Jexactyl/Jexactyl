import axios from 'axios';
import getFileUploadUrl from '@/api/server/files/getFileUploadUrl';
import tw from 'twin.macro';
import { Button } from '@/components/elements/button/index';
import React, { useEffect, useRef, useState } from 'react';
import { ModalMask } from '@/components/elements/Modal';
import Fade from '@/components/elements/Fade';
import useEventListener from '@/plugins/useEventListener';
import { useFlashKey } from '@/plugins/useFlash';
import useFileManagerSwr from '@/plugins/useFileManagerSwr';
import { ServerContext } from '@/state/server';
import { WithClassname } from '@/components/types';
import Portal from '@/components/elements/Portal';
import { CloudUploadIcon } from '@heroicons/react/outline';

function isFileOrDirectory(event: DragEvent): boolean {
    if (!event.dataTransfer?.types) {
        return false;
    }

    return event.dataTransfer.types.some((value) => value.toLowerCase() === 'files');
}

export default ({ className }: WithClassname) => {
    const fileUploadInput = useRef<HTMLInputElement>(null);
    const [timeouts, setTimeouts] = useState<NodeJS.Timeout[]>([]);
    const [visible, setVisible] = useState(false);
    const { mutate } = useFileManagerSwr();
    const { addError, clearAndAddHttpError } = useFlashKey('files');

    const uuid = ServerContext.useStoreState((state) => state.server.data!.uuid);
    const directory = ServerContext.useStoreState((state) => state.files.directory);
    const { clearFileUploads, appendFileUpload, removeFileUpload } = ServerContext.useStoreActions(
        (actions) => actions.files
    );

    useEventListener(
        'dragenter',
        (e) => {
            e.preventDefault();
            e.stopPropagation();
            if (isFileOrDirectory(e)) {
                return setVisible(true);
            }
        },
        { capture: true }
    );

    useEventListener('dragexit', () => setVisible(false), { capture: true });

    useEventListener('keydown', () => {
        visible && setVisible(false);
    });

    useEffect(() => {
        return () => timeouts.forEach(clearTimeout);
    }, []);

    const onUploadProgress = (data: ProgressEvent, name: string) => {
        appendFileUpload({ name, loaded: data.loaded, total: data.total });
        if (data.loaded >= data.total) {
            const timeout = setTimeout(() => removeFileUpload(name), 500);
            setTimeouts((t) => [...t, timeout]);
        }
    };

    const onFileSubmission = (files: FileList) => {
        clearAndAddHttpError();
        const list = Array.from(files);
        if (list.some((file) => !file.type && file.size % 4096 === 0)) {
            return addError('Folder uploads are not supported at this time.', 'Error');
        }

        if (!list.length) {
            return;
        }

        const uploads = list.map((file) => {
            appendFileUpload({ name: file.name, loaded: 0, total: file.size });
            return () =>
                getFileUploadUrl(uuid).then((url) =>
                    axios.post(
                        url,
                        { files: file },
                        {
                            headers: { 'Content-Type': 'multipart/form-data' },
                            params: { directory },
                            onUploadProgress: (data) => {
                                onUploadProgress(data, file.name);
                            },
                        }
                    )
                );
        });

        Promise.all(uploads.map((fn) => fn()))
            .then(() => mutate())
            .catch((error) => {
                clearFileUploads();
                clearAndAddHttpError(error);
            });
    };

    return (
        <>
            <Portal>
                <Fade appear in={visible} timeout={75} key={'upload_modal_mask'} unmountOnExit>
                    <ModalMask
                        onClick={() => setVisible(false)}
                        onDragOver={(e) => e.preventDefault()}
                        onDrop={(e) => {
                            e.preventDefault();
                            e.stopPropagation();

                            setVisible(false);
                            if (!e.dataTransfer?.files.length) return;

                            onFileSubmission(e.dataTransfer.files);
                        }}
                    >
<<<<<<< HEAD
                        <div css={tw`w-full flex items-center justify-center pointer-events-none`}>
                            <InnerContainer>
                                <p css={tw`text-lg text-neutral-200 text-center`}>拖放文件以上传。</p>
                            </InnerContainer>
=======
                        <div className={'w-full flex items-center justify-center pointer-events-none'}>
                            <div
                                className={
                                    'flex items-center space-x-4 bg-black w-full ring-4 ring-blue-200 ring-opacity-60 rounded p-6 mx-10 max-w-sm'
                                }
                            >
                                <CloudUploadIcon className={'w-10 h-10 flex-shrink-0'} />
                                <p className={'font-header flex-1 text-lg text-neutral-100 text-center'}>
                                    Drag and drop files to upload.
                                </p>
                            </div>
>>>>>>> 68289e3e
                        </div>
                    </ModalMask>
                </Fade>
            </Portal>
            <input
                type={'file'}
                ref={fileUploadInput}
                css={tw`hidden`}
                onChange={(e) => {
                    if (!e.currentTarget.files) return;

                    onFileSubmission(e.currentTarget.files);
                    if (fileUploadInput.current) {
                        fileUploadInput.current.files = null;
                    }
                }}
            />
            <Button className={className} onClick={() => fileUploadInput.current && fileUploadInput.current.click()}>
                上传
            </Button>
        </>
    );
};<|MERGE_RESOLUTION|>--- conflicted
+++ resolved
@@ -118,12 +118,6 @@
                             onFileSubmission(e.dataTransfer.files);
                         }}
                     >
-<<<<<<< HEAD
-                        <div css={tw`w-full flex items-center justify-center pointer-events-none`}>
-                            <InnerContainer>
-                                <p css={tw`text-lg text-neutral-200 text-center`}>拖放文件以上传。</p>
-                            </InnerContainer>
-=======
                         <div className={'w-full flex items-center justify-center pointer-events-none'}>
                             <div
                                 className={
@@ -132,10 +126,9 @@
                             >
                                 <CloudUploadIcon className={'w-10 h-10 flex-shrink-0'} />
                                 <p className={'font-header flex-1 text-lg text-neutral-100 text-center'}>
-                                    Drag and drop files to upload.
+                                    拖放要上传的文件。
                                 </p>
                             </div>
->>>>>>> 68289e3e
                         </div>
                     </ModalMask>
                 </Fade>
