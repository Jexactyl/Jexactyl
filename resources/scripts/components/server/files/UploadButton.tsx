import axios from 'axios';
<<<<<<< HEAD
import tw, { styled } from 'twin.macro';
=======
import getFileUploadUrl from '@/api/server/files/getFileUploadUrl';
import tw from 'twin.macro';
import { Button } from '@/components/elements/button/index';
import React, { useEffect, useRef, useState } from 'react';
import styled from 'styled-components/macro';
import { ModalMask } from '@/components/elements/Modal';
import Fade from '@/components/elements/Fade';
import useEventListener from '@/plugins/useEventListener';
import SpinnerOverlay from '@/components/elements/SpinnerOverlay';
>>>>>>> 2824db73
import useFlash from '@/plugins/useFlash';
import Fade from '@/components/elements/Fade';
import { ServerContext } from '@/state/server';
import { WithClassname } from '@/components/types';
<<<<<<< HEAD
import { ModalMask } from '@/components/elements/Modal';
import useEventListener from '@/plugins/useEventListener';
import React, { useEffect, useRef, useState } from 'react';
import { Button } from '@/components/elements/button/index';
import useFileManagerSwr from '@/plugins/useFileManagerSwr';
import getFileUploadUrl from '@/api/server/files/getFileUploadUrl';
=======
import Portal from '@/components/elements/Portal';
>>>>>>> 2824db73

const InnerContainer = styled.div`
    max-width: 600px;
    ${tw`bg-black w-full border-4 border-primary-500 border-dashed rounded p-10 mx-10`};
`;

function isFileOrDirectory (event: DragEvent): boolean {
    if (!event.dataTransfer?.types) {
        return false;
    }

    for (let i = 0; i < event.dataTransfer.types.length; i++) {
        // Check if the item being dragged is not a file.
        if (event.dataTransfer.types[i] !== 'Files') {
            return false;
        }
    }

    return true;
}

export default ({ className }: WithClassname) => {
    const fileUploadInput = useRef<HTMLInputElement>(null);

    const [ timeouts, setTimeouts ] = useState<NodeJS.Timeout[]>([]);
    const [ visible, setVisible ] = useState(false);
    const { mutate } = useFileManagerSwr();
    const { clearFlashes, clearAndAddHttpError } = useFlash();

    const uuid = ServerContext.useStoreState(state => state.server.data!.uuid);
    const directory = ServerContext.useStoreState(state => state.files.directory);
    const appendFileUpload = ServerContext.useStoreActions(actions => actions.files.appendFileUpload);
    const removeFileUpload = ServerContext.useStoreActions(actions => actions.files.removeFileUpload);

    useEventListener('dragenter', e => {
        if (!isFileOrDirectory(e)) {
            return;
        }
        e.stopPropagation();
        setVisible(true);
    }, true);

    useEventListener('dragexit', e => {
        if (!isFileOrDirectory(e)) {
            return;
        }
        e.stopPropagation();
        setVisible(false);
    }, true);

    useEffect(() => {
        if (!visible) return;

        const hide = () => setVisible(false);

        window.addEventListener('keydown', hide);
        return () => {
            window.removeEventListener('keydown', hide);
        };
    }, [ visible ]);

    useEffect(() => {
        return () => timeouts.forEach(clearTimeout);
    }, []);

    const onFileSubmission = (files: FileList) => {
        const formData: FormData[] = [];
        Array.from(files).forEach(file => {
            const form = new FormData();
            form.append('files', file);
            formData.push(form);
        });

        clearFlashes('files');

        Promise.all(
            Array.from(formData).map(f => getFileUploadUrl(uuid)
                .then(url => axios.post(`${url}&directory=${directory}`, f, {
                    headers: { 'Content-Type': 'multipart/form-data' },
                    onUploadProgress: (data: ProgressEvent) => {
                        // @ts-ignore
                        const name = f.getAll('files')[0].name;

                        appendFileUpload({
                            name: name,
                            loaded: data.loaded,
                            total: data.total,
                        });

                        if (data.loaded === data.total) {
                            const timeout = setTimeout(() => removeFileUpload(name), 5000);
                            setTimeouts(t => [ ...t, timeout ]);
                        }
                    },
                }))
            )
        )
            .then(() => mutate())
            .catch(error => {
                console.error(error);
                clearAndAddHttpError({ key: 'files', error });
            });
    };

    return (
        <>
            <Portal>
                <Fade
                    appear
                    in={visible}
                    timeout={75}
                    key={'upload_modal_mask'}
                    unmountOnExit
                >
                    <ModalMask
                        onClick={() => setVisible(false)}
                        onDragOver={e => e.preventDefault()}
                        onDrop={e => {
                            e.preventDefault();
                            e.stopPropagation();

                            setVisible(false);
                            if (!e.dataTransfer?.files.length) return;

<<<<<<< HEAD
                        onFileSubmission(e.dataTransfer.files);
                    }}
                >
                    <div css={tw`w-full flex items-center justify-center pointer-events-none`}>
                        <InnerContainer>
                            <p css={tw`text-lg text-neutral-200 text-center`}>
                                Drag and drop files to upload.
                            </p>
                        </InnerContainer>
                    </div>
                </ModalMask>
            </Fade>
=======
                            onFileSubmission(e.dataTransfer.files);
                        }}
                    >
                        <div css={tw`w-full flex items-center justify-center`} style={{ pointerEvents: 'none' }}>
                            <InnerContainer>
                                <p css={tw`text-lg text-neutral-200 text-center`}>
                                    Drag and drop files to upload.
                                </p>
                            </InnerContainer>
                        </div>
                    </ModalMask>
                </Fade>
                <SpinnerOverlay visible={loading} size={'large'} fixed/>
            </Portal>
>>>>>>> 2824db73
            <input
                type={'file'}
                ref={fileUploadInput}
                css={tw`hidden`}
                onChange={e => {
                    if (!e.currentTarget.files) return;
                    onFileSubmission(e.currentTarget.files);
                    if (fileUploadInput.current) {
                        fileUploadInput.current.files = null;
                    }
                }}
            />
            <Button
                className={className}
                onClick={() => fileUploadInput.current && fileUploadInput.current.click()}
            >
                Upload
            </Button>
        </>
    );
};<|MERGE_RESOLUTION|>--- conflicted
+++ resolved
@@ -1,31 +1,18 @@
 import axios from 'axios';
-<<<<<<< HEAD
-import tw, { styled } from 'twin.macro';
-=======
-import getFileUploadUrl from '@/api/server/files/getFileUploadUrl';
 import tw from 'twin.macro';
-import { Button } from '@/components/elements/button/index';
-import React, { useEffect, useRef, useState } from 'react';
+import useFlash from '@/plugins/useFlash';
 import styled from 'styled-components/macro';
-import { ModalMask } from '@/components/elements/Modal';
-import Fade from '@/components/elements/Fade';
-import useEventListener from '@/plugins/useEventListener';
-import SpinnerOverlay from '@/components/elements/SpinnerOverlay';
->>>>>>> 2824db73
-import useFlash from '@/plugins/useFlash';
 import Fade from '@/components/elements/Fade';
 import { ServerContext } from '@/state/server';
+import Portal from '@/components/elements/Portal';
 import { WithClassname } from '@/components/types';
-<<<<<<< HEAD
 import { ModalMask } from '@/components/elements/Modal';
 import useEventListener from '@/plugins/useEventListener';
 import React, { useEffect, useRef, useState } from 'react';
 import { Button } from '@/components/elements/button/index';
 import useFileManagerSwr from '@/plugins/useFileManagerSwr';
+import SpinnerOverlay from '@/components/elements/SpinnerOverlay';
 import getFileUploadUrl from '@/api/server/files/getFileUploadUrl';
-=======
-import Portal from '@/components/elements/Portal';
->>>>>>> 2824db73
 
 const InnerContainer = styled.div`
     max-width: 600px;
@@ -150,20 +137,6 @@
                             setVisible(false);
                             if (!e.dataTransfer?.files.length) return;
 
-<<<<<<< HEAD
-                        onFileSubmission(e.dataTransfer.files);
-                    }}
-                >
-                    <div css={tw`w-full flex items-center justify-center pointer-events-none`}>
-                        <InnerContainer>
-                            <p css={tw`text-lg text-neutral-200 text-center`}>
-                                Drag and drop files to upload.
-                            </p>
-                        </InnerContainer>
-                    </div>
-                </ModalMask>
-            </Fade>
-=======
                             onFileSubmission(e.dataTransfer.files);
                         }}
                     >
@@ -178,7 +151,6 @@
                 </Fade>
                 <SpinnerOverlay visible={loading} size={'large'} fixed/>
             </Portal>
->>>>>>> 2824db73
             <input
                 type={'file'}
                 ref={fileUploadInput}
