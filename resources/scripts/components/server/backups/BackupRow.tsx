import React from 'react';
<<<<<<< HEAD
import tw from 'twin.macro';
import * as Icon from 'react-feather';
import { bytesToHuman } from '@/helpers';
=======
import { FontAwesomeIcon } from '@fortawesome/react-fontawesome';
import { faArchive, faEllipsisH, faLock } from '@fortawesome/free-solid-svg-icons';
import { format, formatDistanceToNow } from 'date-fns';
import Spinner from '@/components/elements/Spinner';
import { bytesToString } from '@/lib/formatters';
>>>>>>> f22cce88
import Can from '@/components/elements/Can';
import { ServerBackup } from '@/api/server/types';
import Spinner from '@/components/elements/Spinner';
import { format, formatDistanceToNow } from 'date-fns';
import { SocketEvent } from '@/components/server/events';
import GreyRowBox from '@/components/elements/GreyRowBox';
import getServerBackups from '@/api/swr/getServerBackups';
import useWebsocketEvent from '@/plugins/useWebsocketEvent';
import BackupContextMenu from '@/components/server/backups/BackupContextMenu';

interface Props {
    backup: ServerBackup;
    className?: string;
}

export default ({ backup, className }: Props) => {
    const { mutate } = getServerBackups();

    useWebsocketEvent(`${SocketEvent.BACKUP_COMPLETED}:${backup.uuid}` as SocketEvent, data => {
        try {
            const parsed = JSON.parse(data);

            mutate(data => ({
                ...data,
                items: data.items.map(b => b.uuid !== backup.uuid ? b : ({
                    ...b,
                    isSuccessful: parsed.is_successful || true,
                    checksum: (parsed.checksum_type || '') + ':' + (parsed.checksum || ''),
                    bytes: parsed.file_size || 0,
                    completedAt: new Date(),
                })),
            }), false);
        } catch (e) {
            console.warn(e);
        }
    });

    return (
        <GreyRowBox css={tw`flex-wrap md:flex-nowrap items-center`} className={className}>
            <div css={tw`flex items-center truncate w-full md:flex-1`}>
                <div css={tw`mr-4`}>
                    {backup.completedAt !== null ?
                        backup.isLocked ?
                            <Icon.Lock css={tw`text-yellow-500`} />
                            :
                            <Icon.Unlock css={tw`text-neutral-300`} />
                        :
                        <Spinner size={'small'}/>
                    }
                </div>
                <div css={tw`flex flex-col truncate`}>
                    <div css={tw`flex items-center text-sm mb-1`}>
                        {backup.completedAt !== null && !backup.isSuccessful &&
                        <span css={tw`bg-red-500 py-px px-2 rounded-full text-white text-xs uppercase border border-red-600 mr-2`}>
                            Failed
                        </span>
                        }
                        <p css={tw`break-words truncate`}>
                            {backup.name}
                        </p>
                        {(backup.completedAt !== null && backup.isSuccessful) &&
                        <span css={tw`ml-3 text-neutral-300 text-xs font-extralight hidden sm:inline`}>{bytesToString(backup.bytes)}</span>
                        }
                    </div>
                    <p css={tw`mt-1 md:mt-0 text-xs text-neutral-400 font-mono truncate`}>
                        {backup.checksum}
                    </p>
                </div>
            </div>
            <div css={tw`flex-1 md:flex-none md:w-48 mt-4 md:mt-0 md:ml-8 md:text-center`}>
                <p
                    title={format(backup.createdAt, 'ddd, MMMM do, yyyy HH:mm:ss')}
                    css={tw`text-sm`}
                >
                    {formatDistanceToNow(backup.createdAt, { includeSeconds: true, addSuffix: true })}
                </p>
                <p css={tw`text-2xs text-neutral-500 uppercase mt-1`}>Created</p>
            </div>
            <Can action={[ 'backup.download', 'backup.restore', 'backup.delete' ]} matchAny>
                <div css={tw`mt-4 md:mt-0 ml-6`} style={{ marginRight: '-0.5rem' }}>
                    {!backup.completedAt ?
                        <div css={tw`p-2 invisible`}>
                            <Icon.MoreHorizontal />
                        </div>
                        :
                        <BackupContextMenu backup={backup}/>
                    }
                </div>
            </Can>
        </GreyRowBox>
    );
};<|MERGE_RESOLUTION|>--- conflicted
+++ resolved
@@ -1,16 +1,8 @@
 import React from 'react';
-<<<<<<< HEAD
 import tw from 'twin.macro';
 import * as Icon from 'react-feather';
-import { bytesToHuman } from '@/helpers';
-=======
-import { FontAwesomeIcon } from '@fortawesome/react-fontawesome';
-import { faArchive, faEllipsisH, faLock } from '@fortawesome/free-solid-svg-icons';
-import { format, formatDistanceToNow } from 'date-fns';
-import Spinner from '@/components/elements/Spinner';
+import Can from '@/components/elements/Can';
 import { bytesToString } from '@/lib/formatters';
->>>>>>> f22cce88
-import Can from '@/components/elements/Can';
 import { ServerBackup } from '@/api/server/types';
 import Spinner from '@/components/elements/Spinner';
 import { format, formatDistanceToNow } from 'date-fns';
