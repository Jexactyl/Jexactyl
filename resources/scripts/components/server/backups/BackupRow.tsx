--- conflicted
+++ resolved
@@ -50,7 +50,6 @@
         <GreyRowBox css={tw`flex-wrap md:flex-nowrap items-center`} className={className}>
             <div css={tw`flex items-center truncate w-full md:flex-1`}>
                 <div css={tw`mr-4`}>
-<<<<<<< HEAD
                     {backup.completedAt !== null ?
                         backup.isLocked ?
                             <Icon.Lock css={tw`text-yellow-500`} />
@@ -59,17 +58,6 @@
                         :
                         <Spinner size={'small'}/>
                     }
-=======
-                    {backup.completedAt !== null ? (
-                        backup.isLocked ? (
-                            <FontAwesomeIcon icon={faLock} css={tw`text-yellow-500`} />
-                        ) : (
-                            <FontAwesomeIcon icon={faArchive} css={tw`text-neutral-300`} />
-                        )
-                    ) : (
-                        <Spinner size={'small'} />
-                    )}
->>>>>>> 48af9bce
                 </div>
                 <div css={tw`flex flex-col truncate`}>
                     <div css={tw`flex items-center text-sm mb-1`}>
@@ -100,11 +88,7 @@
                 <div css={tw`mt-4 md:mt-0 ml-6`} style={{ marginRight: '-0.5rem' }}>
                     {!backup.completedAt ? (
                         <div css={tw`p-2 invisible`}>
-<<<<<<< HEAD
                             <Icon.MoreHorizontal />
-=======
-                            <FontAwesomeIcon icon={faEllipsisH} />
->>>>>>> 48af9bce
                         </div>
                     ) : (
                         <BackupContextMenu backup={backup} />
