import tw from 'twin.macro';
import * as Icon from 'react-feather';
import React, { useState } from 'react';
import useFlash from '@/plugins/useFlash';
import Can from '@/components/elements/Can';
import { ServerContext } from '@/state/server';
import Input from '@/components/elements/Input';
import { ServerBackup } from '@/api/server/types';
import http, { httpErrorToHuman } from '@/api/http';
import { Dialog } from '@/components/elements/dialog';
import getServerBackups from '@/api/swr/getServerBackups';
import { restoreServerBackup } from '@/api/server/backups';
import deleteBackup from '@/api/server/backups/deleteBackup';
import SpinnerOverlay from '@/components/elements/SpinnerOverlay';
import getBackupDownloadUrl from '@/api/server/backups/getBackupDownloadUrl';
import DropdownMenu, { DropdownButtonRow } from '@/components/elements/DropdownMenu';

interface Props {
    backup: ServerBackup;
}

export default ({ backup }: Props) => {
    const uuid = ServerContext.useStoreState((state) => state.server.data!.uuid);
    const setServerFromState = ServerContext.useStoreActions((actions) => actions.server.setServerFromState);
    const [modal, setModal] = useState('');
    const [loading, setLoading] = useState(false);
    const [truncate, setTruncate] = useState(false);
    const { clearFlashes, clearAndAddHttpError } = useFlash();
    const { mutate } = getServerBackups();

    const doDownload = () => {
        setLoading(true);
        clearFlashes('backups');
        getBackupDownloadUrl(uuid, backup.uuid)
            .then((url) => {
                // @ts-expect-error this is valid
                window.location = url;
            })
            .catch((error) => {
                console.error(error);
                clearAndAddHttpError({ key: 'backups', error });
            })
            .then(() => setLoading(false));
    };

    const doDeletion = () => {
        setLoading(true);
        clearFlashes('backups');
        deleteBackup(uuid, backup.uuid)
            .then(() =>
                mutate(
                    (data) => ({
                        ...data,
                        items: data.items.filter((b) => b.uuid !== backup.uuid),
                        backupCount: data.backupCount - 1,
                    }),
                    false
                )
            )
            .catch((error) => {
                console.error(error);
                clearAndAddHttpError({ key: 'backups', error });
                setLoading(false);
                setModal('');
            });
    };

    const doRestorationAction = () => {
        setLoading(true);
        clearFlashes('backups');
        restoreServerBackup(uuid, backup.uuid, truncate)
            .then(() =>
                setServerFromState((s) => ({
                    ...s,
                    status: 'restoring_backup',
                }))
            )
            .catch((error) => {
                console.error(error);
                clearAndAddHttpError({ key: 'backups', error });
            })
            .then(() => setLoading(false))
            .then(() => setModal(''));
    };

    const onLockToggle = () => {
        if (backup.isLocked && modal !== 'unlock') {
            return setModal('unlock');
        }

        http.post(`/api/client/servers/${uuid}/backups/${backup.uuid}/lock`)
            .then(() =>
                mutate(
                    (data) => ({
                        ...data,
                        items: data.items.map((b) =>
                            b.uuid !== backup.uuid
                                ? b
                                : {
                                      ...b,
                                      isLocked: !b.isLocked,
                                  }
                        ),
                    }),
                    false
                )
            )
            .catch((error) => alert(httpErrorToHuman(error)))
            .then(() => setModal(''));
    };

    return (
        <>
            <Dialog.Confirm
                open={modal === 'unlock'}
                onClose={() => setModal('')}
                title={`Unlock "${backup.name}"`}
                onConfirmed={onLockToggle}
            >
                This backup will no longer be protected from automated or accidental deletions.
            </Dialog.Confirm>
            <Dialog.Confirm
                open={modal === 'restore'}
                onClose={() => setModal('')}
                confirm={'Restore'}
                title={`Restore "${backup.name}"`}
                onConfirmed={() => doRestorationAction()}
            >
                <p>
                    Your server will be stopped. You will not be able to control the power state, access the file
                    manager, or create additional backups until completed.
                </p>
                <p css={tw`mt-4 -mb-2 bg-gray-700 p-3 rounded`}>
                    <label htmlFor={'restore_truncate'} css={tw`text-base flex items-center cursor-pointer`}>
                        <Input
                            type={'checkbox'}
                            css={tw`text-red-500! w-5! h-5! mr-2`}
                            id={'restore_truncate'}
                            value={'true'}
                            checked={truncate}
                            onChange={() => setTruncate((s) => !s)}
                        />
                        Delete all files before restoring backup.
                    </label>
                </p>
            </Dialog.Confirm>
            <Dialog.Confirm
                title={`Delete "${backup.name}"`}
                confirm={'Continue'}
                open={modal === 'delete'}
                onClose={() => setModal('')}
                onConfirmed={doDeletion}
            >
                This is a permanent operation. The backup cannot be recovered once deleted.
            </Dialog.Confirm>
            <SpinnerOverlay visible={loading} fixed />
            {backup.isSuccessful ? (
                <DropdownMenu
                    renderToggle={(onClick) => (
                        <button
                            onClick={onClick}
                            css={tw`text-gray-200 transition-colors duration-150 hover:text-gray-100 p-2`}
                        >
<<<<<<< HEAD
                            <Icon.MoreHorizontal />
=======
                            <FontAwesomeIcon icon={faEllipsisH} />
>>>>>>> 48af9bce
                        </button>
                    )}
                >
                    <div css={tw`text-sm`}>
                        <Can action={'backup.download'}>
                            <DropdownButtonRow onClick={doDownload}>
<<<<<<< HEAD
                                <Icon.DownloadCloud css={tw`text-xs`} />
=======
                                <FontAwesomeIcon fixedWidth icon={faCloudDownloadAlt} css={tw`text-xs`} />
>>>>>>> 48af9bce
                                <span css={tw`ml-2`}>Download</span>
                            </DropdownButtonRow>
                        </Can>
                        <Can action={'backup.restore'}>
                            <DropdownButtonRow onClick={() => setModal('restore')}>
<<<<<<< HEAD
                                <Icon.Upload css={tw`text-xs`} />
=======
                                <FontAwesomeIcon fixedWidth icon={faBoxOpen} css={tw`text-xs`} />
>>>>>>> 48af9bce
                                <span css={tw`ml-2`}>Restore</span>
                            </DropdownButtonRow>
                        </Can>
                        <Can action={'backup.delete'}>
                            <>
                                <DropdownButtonRow onClick={onLockToggle}>
                                    {backup.isLocked ?
                                        <><Icon.Unlock css={tw`text-xs mr-2`} />Unlock</>
                                        :
                                        <><Icon.Lock css={tw`text-xs mr-2`} />Lock</>
                                    }
                                </DropdownButtonRow>
<<<<<<< HEAD
                                {!backup.isLocked &&
                                <DropdownButtonRow danger onClick={() => setModal('delete')}>
                                    <Icon.Trash css={tw`text-xs`} />
                                    <span css={tw`ml-2`}>Delete</span>
                                </DropdownButtonRow>
                                }
=======
                                {!backup.isLocked && (
                                    <DropdownButtonRow danger onClick={() => setModal('delete')}>
                                        <FontAwesomeIcon fixedWidth icon={faTrashAlt} css={tw`text-xs`} />
                                        <span css={tw`ml-2`}>Delete</span>
                                    </DropdownButtonRow>
                                )}
>>>>>>> 48af9bce
                            </>
                        </Can>
                    </div>
                </DropdownMenu>
            ) : (
                <button
                    onClick={() => setModal('delete')}
                    css={tw`text-gray-200 transition-colors duration-150 hover:text-gray-100 p-2`}
                >
<<<<<<< HEAD
                    <Icon.Trash />
=======
                    <FontAwesomeIcon icon={faTrashAlt} />
>>>>>>> 48af9bce
                </button>
            )}
        </>
    );
};<|MERGE_RESOLUTION|>--- conflicted
+++ resolved
@@ -161,32 +161,20 @@
                             onClick={onClick}
                             css={tw`text-gray-200 transition-colors duration-150 hover:text-gray-100 p-2`}
                         >
-<<<<<<< HEAD
                             <Icon.MoreHorizontal />
-=======
-                            <FontAwesomeIcon icon={faEllipsisH} />
->>>>>>> 48af9bce
                         </button>
                     )}
                 >
                     <div css={tw`text-sm`}>
                         <Can action={'backup.download'}>
                             <DropdownButtonRow onClick={doDownload}>
-<<<<<<< HEAD
                                 <Icon.DownloadCloud css={tw`text-xs`} />
-=======
-                                <FontAwesomeIcon fixedWidth icon={faCloudDownloadAlt} css={tw`text-xs`} />
->>>>>>> 48af9bce
                                 <span css={tw`ml-2`}>Download</span>
                             </DropdownButtonRow>
                         </Can>
                         <Can action={'backup.restore'}>
                             <DropdownButtonRow onClick={() => setModal('restore')}>
-<<<<<<< HEAD
                                 <Icon.Upload css={tw`text-xs`} />
-=======
-                                <FontAwesomeIcon fixedWidth icon={faBoxOpen} css={tw`text-xs`} />
->>>>>>> 48af9bce
                                 <span css={tw`ml-2`}>Restore</span>
                             </DropdownButtonRow>
                         </Can>
@@ -199,21 +187,12 @@
                                         <><Icon.Lock css={tw`text-xs mr-2`} />Lock</>
                                     }
                                 </DropdownButtonRow>
-<<<<<<< HEAD
                                 {!backup.isLocked &&
-                                <DropdownButtonRow danger onClick={() => setModal('delete')}>
-                                    <Icon.Trash css={tw`text-xs`} />
-                                    <span css={tw`ml-2`}>Delete</span>
-                                </DropdownButtonRow>
-                                }
-=======
-                                {!backup.isLocked && (
                                     <DropdownButtonRow danger onClick={() => setModal('delete')}>
-                                        <FontAwesomeIcon fixedWidth icon={faTrashAlt} css={tw`text-xs`} />
+                                        <Icon.Trash css={tw`text-xs`} />
                                         <span css={tw`ml-2`}>Delete</span>
                                     </DropdownButtonRow>
-                                )}
->>>>>>> 48af9bce
+                                }
                             </>
                         </Can>
                     </div>
@@ -223,11 +202,7 @@
                     onClick={() => setModal('delete')}
                     css={tw`text-gray-200 transition-colors duration-150 hover:text-gray-100 p-2`}
                 >
-<<<<<<< HEAD
                     <Icon.Trash />
-=======
-                    <FontAwesomeIcon icon={faTrashAlt} />
->>>>>>> 48af9bce
                 </button>
             )}
         </>
