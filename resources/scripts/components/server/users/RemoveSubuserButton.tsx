import tw from 'twin.macro';
import * as Icon from 'react-feather';
import React, { useState } from 'react';
import { ApplicationStore } from '@/state';
import { httpErrorToHuman } from '@/api/http';
import { ServerContext } from '@/state/server';
import { Subuser } from '@/state/server/subusers';
import { Actions, useStoreActions } from 'easy-peasy';
import { Dialog } from '@/components/elements/dialog';
import deleteSubuser from '@/api/server/users/deleteSubuser';

export default ({ subuser }: { subuser: Subuser }) => {
<<<<<<< HEAD
    const [ showConfirmation, setShowConfirmation ] = useState(false);
=======
    const [loading, setLoading] = useState(false);
    const [showConfirmation, setShowConfirmation] = useState(false);
>>>>>>> 48af9bce

    const uuid = ServerContext.useStoreState((state) => state.server.data!.uuid);
    const removeSubuser = ServerContext.useStoreActions((actions) => actions.subusers.removeSubuser);
    const { addError, clearFlashes } = useStoreActions((actions: Actions<ApplicationStore>) => actions.flashes);

    const doDeletion = () => {
        clearFlashes('users');
        deleteSubuser(uuid, subuser.uuid)
            .then(() => {
                removeSubuser(subuser.uuid);
            })
            .catch((error) => {
                console.error(error);
                addError({ key: 'users', message: httpErrorToHuman(error) });
                setShowConfirmation(false);
            });
    };

    return (
        <>
            <Dialog.Confirm
                open={showConfirmation}
                onClose={() => setShowConfirmation(false)}
                title={'Confirm task deletion'}
                confirm={'Yes, delete subuser'}
                onConfirmed={doDeletion}
            >
                Are you sure you wish to remove this subuser? They will have all access to this server revoked
                immediately.
            </Dialog.Confirm>
            <button
                type={'button'}
                aria-label={'Delete subuser'}
                css={tw`block text-sm p-2 text-neutral-500 hover:text-red-600 transition-colors duration-150`}
                onClick={() => setShowConfirmation(true)}
            >
<<<<<<< HEAD
                <Icon.Trash />
=======
                <FontAwesomeIcon icon={faTrashAlt} />
>>>>>>> 48af9bce
            </button>
        </>
    );
};<|MERGE_RESOLUTION|>--- conflicted
+++ resolved
@@ -10,12 +10,7 @@
 import deleteSubuser from '@/api/server/users/deleteSubuser';
 
 export default ({ subuser }: { subuser: Subuser }) => {
-<<<<<<< HEAD
     const [ showConfirmation, setShowConfirmation ] = useState(false);
-=======
-    const [loading, setLoading] = useState(false);
-    const [showConfirmation, setShowConfirmation] = useState(false);
->>>>>>> 48af9bce
 
     const uuid = ServerContext.useStoreState((state) => state.server.data!.uuid);
     const removeSubuser = ServerContext.useStoreActions((actions) => actions.subusers.removeSubuser);
@@ -52,11 +47,7 @@
                 css={tw`block text-sm p-2 text-neutral-500 hover:text-red-600 transition-colors duration-150`}
                 onClick={() => setShowConfirmation(true)}
             >
-<<<<<<< HEAD
                 <Icon.Trash />
-=======
-                <FontAwesomeIcon icon={faTrashAlt} />
->>>>>>> 48af9bce
             </button>
         </>
     );
