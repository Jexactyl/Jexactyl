import tw from 'twin.macro';
import asModal from '@/hoc/asModal';
import { Form, Formik } from 'formik';
import { ApplicationStore } from '@/state';
import { array, object, string } from 'yup';
import Can from '@/components/elements/Can';
import { ServerContext } from '@/state/server';
import Field from '@/components/elements/Field';
import { Subuser } from '@/state/server/subusers';
import ModalContext from '@/context/ModalContext';
import { usePermissions } from '@/plugins/usePermissions';
import { Button } from '@/components/elements/button/index';
import React, { useContext, useEffect, useRef } from 'react';
import FlashMessageRender from '@/components/FlashMessageRender';
import { useDeepCompareMemo } from '@/plugins/useDeepCompareMemo';
import PermissionRow from '@/components/server/users/PermissionRow';
import { Actions, useStoreActions, useStoreState } from 'easy-peasy';
import createOrUpdateSubuser from '@/api/server/users/createOrUpdateSubuser';
import PermissionTitleBox from '@/components/server/users/PermissionTitleBox';
import SelectAllPermissions from '@/components/server/users/SelectAllPermissions';

type Props = {
    subuser?: Subuser;
};

interface Values {
    email: string;
    permissions: string[];
}

const EditSubuserModal = ({ subuser }: Props) => {
    const ref = useRef<HTMLHeadingElement>(null);
    const uuid = ServerContext.useStoreState((state) => state.server.data!.uuid);
    const appendSubuser = ServerContext.useStoreActions((actions) => actions.subusers.appendSubuser);
    const { clearFlashes, clearAndAddHttpError } = useStoreActions(
        (actions: Actions<ApplicationStore>) => actions.flashes
    );
    const { dismiss, setPropOverrides } = useContext(ModalContext);

    const isRootAdmin = useStoreState((state) => state.user.data!.rootAdmin);
    const permissions = useStoreState((state) => state.permissions.data);
    // The currently logged in user's permissions. We're going to filter out any permissions
    // that they should not need.
    const loggedInPermissions = ServerContext.useStoreState((state) => state.server.permissions);
    const [canEditUser] = usePermissions(subuser ? ['user.update'] : ['user.create']);

    // The permissions that can be modified by this user.
    const editablePermissions = useDeepCompareMemo(() => {
        const cleaned = Object.keys(permissions).map((key) =>
            Object.keys(permissions[key].keys).map((pkey) => `${key}.${pkey}`)
        );

        const list: string[] = ([] as string[]).concat.apply([], Object.values(cleaned));

        if (isRootAdmin || (loggedInPermissions.length === 1 && loggedInPermissions[0] === '*')) {
            return list;
        }

        return list.filter((key) => loggedInPermissions.indexOf(key) >= 0);
    }, [isRootAdmin, permissions, loggedInPermissions]);

    const submit = (values: Values) => {
        setPropOverrides({ showSpinnerOverlay: true });
        clearFlashes('user:edit');

        createOrUpdateSubuser(uuid, values, subuser)
            .then((subuser) => {
                appendSubuser(subuser);
                dismiss();
            })
            .catch((error) => {
                console.error(error);
                setPropOverrides(null);
                clearAndAddHttpError({ key: 'user:edit', error });

                if (ref.current) {
                    ref.current.scrollIntoView();
                }
            });
    };

    useEffect(
        () => () => {
            clearFlashes('user:edit');
        },
        []
    );

    return (
        <Formik
            onSubmit={submit}
            initialValues={
                {
                    email: subuser?.email || '',
                    permissions: subuser?.permissions || [],
                } as Values
            }
            validationSchema={object().shape({
                email: string()
                    .max(191, 'Email addresses must not exceed 191 characters.')
                    .email('A valid email address must be provided.')
                    .required('A valid email address must be provided.'),
                permissions: array().of(string()),
            })}
        >
            <Form>
                <div css={tw`flex justify-between`}>
                    <h2 css={tw`text-2xl`} ref={ref}>
                        {subuser
                            ? `${canEditUser ? 'Modify' : 'View'} permissions for ${subuser.email}`
                            : 'Create new subuser'}
                    </h2>
                    <div>
                        <Button type={'submit'} css={tw`w-full sm:w-auto`}>
                            {subuser ? 'Save' : 'Invite User'}
                        </Button>
                    </div>
                </div>
                <FlashMessageRender byKey={'user:edit'} css={tw`mt-4`} />
                {!isRootAdmin && loggedInPermissions[0] !== '*' && (
                    <div css={tw`mt-4 pl-4 py-2 border-l-4 border-cyan-400`}>
                        <p css={tw`text-sm text-neutral-300`}>
                            Only permissions which your account is currently assigned may be selected when creating or
                            modifying other users.
                        </p>
                    </div>
                )}
                {!subuser && (
                    <div css={tw`mt-6`}>
                        <Field
                            name={'email'}
                            label={'User Email'}
                            description={
                                'Enter the email address of the user you wish to invite as a subuser for this server.'
                            }
                        />
                    </div>
                )}
                <div css={tw`my-6`}>
<<<<<<< HEAD
                    <div css={tw`flex items-center mb-4 bg-neutral-600 p-2 rounded shadow-sm`}>
                        <p css={tw`text-sm flex-1 ml-1 text-neutral-200`}>Select all permissions</p>
                        {canEditUser && <SelectAllPermissions isEditable={canEditUser} permissions={editablePermissions}/>}
                    </div>
                    {Object.keys(permissions).filter(key => key !== 'websocket').map((key, index) => (
                        <PermissionTitleBox
                            key={`permission_${key}`}
                            title={key}
                            isEditable={canEditUser}
                            permissions={Object.keys(permissions[key].keys).map(pkey => `${key}.${pkey}`)}
                            css={index > 0 ? tw`mt-4` : undefined}
                        >
                            <p css={tw`text-sm text-neutral-400 mb-4`}>
                                {permissions[key].description}
                            </p>
                            {Object.keys(permissions[key].keys).map(pkey => (
                                <PermissionRow
                                    key={`permission_${key}.${pkey}`}
                                    permission={`${key}.${pkey}`}
                                    disabled={!canEditUser || editablePermissions.indexOf(`${key}.${pkey}`) < 0}
                                />
                            ))}
                        </PermissionTitleBox>
                    ))}
=======
                    {Object.keys(permissions)
                        .filter((key) => key !== 'websocket')
                        .map((key, index) => (
                            <PermissionTitleBox
                                key={`permission_${key}`}
                                title={key}
                                isEditable={canEditUser}
                                permissions={Object.keys(permissions[key].keys).map((pkey) => `${key}.${pkey}`)}
                                css={index > 0 ? tw`mt-4` : undefined}
                            >
                                <p css={tw`text-sm text-neutral-400 mb-4`}>{permissions[key].description}</p>
                                {Object.keys(permissions[key].keys).map((pkey) => (
                                    <PermissionRow
                                        key={`permission_${key}.${pkey}`}
                                        permission={`${key}.${pkey}`}
                                        disabled={!canEditUser || editablePermissions.indexOf(`${key}.${pkey}`) < 0}
                                    />
                                ))}
                            </PermissionTitleBox>
                        ))}
>>>>>>> 48af9bce
                </div>
                <Can action={subuser ? 'user.update' : 'user.create'}>
                    <div css={tw`pb-6 flex justify-end`}>
                        <Button type={'submit'} css={tw`w-full sm:w-auto`}>
                            {subuser ? 'Save' : 'Invite User'}
                        </Button>
                    </div>
                </Can>
            </Form>
        </Formik>
    );
};

export default asModal<Props>({
    top: false,
})(EditSubuserModal);<|MERGE_RESOLUTION|>--- conflicted
+++ resolved
@@ -137,7 +137,6 @@
                     </div>
                 )}
                 <div css={tw`my-6`}>
-<<<<<<< HEAD
                     <div css={tw`flex items-center mb-4 bg-neutral-600 p-2 rounded shadow-sm`}>
                         <p css={tw`text-sm flex-1 ml-1 text-neutral-200`}>Select all permissions</p>
                         {canEditUser && <SelectAllPermissions isEditable={canEditUser} permissions={editablePermissions}/>}
@@ -162,28 +161,6 @@
                             ))}
                         </PermissionTitleBox>
                     ))}
-=======
-                    {Object.keys(permissions)
-                        .filter((key) => key !== 'websocket')
-                        .map((key, index) => (
-                            <PermissionTitleBox
-                                key={`permission_${key}`}
-                                title={key}
-                                isEditable={canEditUser}
-                                permissions={Object.keys(permissions[key].keys).map((pkey) => `${key}.${pkey}`)}
-                                css={index > 0 ? tw`mt-4` : undefined}
-                            >
-                                <p css={tw`text-sm text-neutral-400 mb-4`}>{permissions[key].description}</p>
-                                {Object.keys(permissions[key].keys).map((pkey) => (
-                                    <PermissionRow
-                                        key={`permission_${key}.${pkey}`}
-                                        permission={`${key}.${pkey}`}
-                                        disabled={!canEditUser || editablePermissions.indexOf(`${key}.${pkey}`) < 0}
-                                    />
-                                ))}
-                            </PermissionTitleBox>
-                        ))}
->>>>>>> 48af9bce
                 </div>
                 <Can action={subuser ? 'user.update' : 'user.create'}>
                     <div css={tw`pb-6 flex justify-end`}>
