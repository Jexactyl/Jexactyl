--- conflicted
+++ resolved
@@ -1,18 +1,8 @@
 import React, { lazy, useEffect, useState } from 'react';
 import { ServerContext } from '@/state/server';
 import { FontAwesomeIcon } from '@fortawesome/react-fontawesome';
-<<<<<<< HEAD
-import { faServer } from '@fortawesome/free-solid-svg-icons/faServer';
-import { faCircle } from '@fortawesome/free-solid-svg-icons/faCircle';
-import classNames from 'classnames';
-import { faMemory } from '@fortawesome/free-solid-svg-icons/faMemory';
-import { faMicrochip } from '@fortawesome/free-solid-svg-icons/faMicrochip';
-import { faHdd } from '@fortawesome/free-solid-svg-icons/faHdd';
+import { faCircle, faHdd, faMemory, faMicrochip, faServer } from '@fortawesome/free-solid-svg-icons';
 import { bytesToHuman, megabytesToHuman } from '@/helpers';
-=======
-import { faCircle, faHdd, faMemory, faMicrochip, faServer } from '@fortawesome/free-solid-svg-icons';
-import { bytesToHuman } from '@/helpers';
->>>>>>> 34a46a38
 import SuspenseSpinner from '@/components/elements/SuspenseSpinner';
 import TitledGreyBox from '@/components/elements/TitledGreyBox';
 import Can from '@/components/elements/Can';
@@ -66,13 +56,8 @@
         };
     }, [ instance, connected ]);
 
-<<<<<<< HEAD
-    const disklimit = server.limits.disk != 0 ? megabytesToHuman(server.limits.disk) : "Unlimited";
-    const memorylimit = server.limits.memory != 0 ? megabytesToHuman(server.limits.memory) : "Unlimited";
-=======
-    const disklimit = server.limits.disk ? bytesToHuman(server.limits.disk * 1000 * 1000) : 'Unlimited';
-    const memorylimit = server.limits.memory ? bytesToHuman(server.limits.memory * 1000 * 1000) : 'Unlimited';
->>>>>>> 34a46a38
+    const disklimit = server.limits.disk ? megabytesToHuman(server.limits.disk) : 'Unlimited';
+    const memorylimit = server.limits.memory ? megabytesToHuman(server.limits.memory) : 'Unlimited';
 
     return (
         <PageContentBlock css={tw`flex`}>
@@ -92,26 +77,6 @@
                     <p css={tw`text-xs mt-2`}>
                         <FontAwesomeIcon icon={faMicrochip} fixedWidth css={tw`mr-1`}/> {cpu.toFixed(2)}%
                     </p>
-<<<<<<< HEAD
-                    <p className={'text-xs mt-2'}>
-                        <FontAwesomeIcon
-                            icon={faMemory}
-                            fixedWidth={true}
-                            className={'mr-1'}
-                        />
-                        &nbsp;{bytesToHuman(memory)}
-                        <span className={'text-neutral-500'}> / {memorylimit}</span>
-                    </p>
-                    <p className={'text-xs mt-2'}>
-                        <FontAwesomeIcon
-                            icon={faHdd}
-                            fixedWidth={true}
-                            className={'mr-1'}
-                        />
-                        &nbsp;{bytesToHuman(disk)}
-
-                        <span className={'text-neutral-500'}> / {disklimit}</span>
-=======
                     <p css={tw`text-xs mt-2`}>
                         <FontAwesomeIcon icon={faMemory} fixedWidth css={tw`mr-1`}/> {bytesToHuman(memory)}
                         <span css={tw`text-neutral-500`}> / {memorylimit}</span>
@@ -119,7 +84,6 @@
                     <p css={tw`text-xs mt-2`}>
                         <FontAwesomeIcon icon={faHdd} fixedWidth css={tw`mr-1`}/>&nbsp;{bytesToHuman(disk)}
                         <span css={tw`text-neutral-500`}> / {disklimit}</span>
->>>>>>> 34a46a38
                     </p>
                 </TitledGreyBox>
                 {!server.isInstalling ?
