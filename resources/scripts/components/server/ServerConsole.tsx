<<<<<<< HEAD
=======
import React, { memo } from 'react';
import { ServerContext } from '@/state/server';
import Can from '@/components/elements/Can';
import ContentContainer from '@/components/elements/ContentContainer';
>>>>>>> cd979361
import tw from 'twin.macro';
import isEqual from 'react-fast-compare';
import React, { lazy, memo } from 'react';
import Can from '@/components/elements/Can';
import { useStoreState } from '@/state/hooks';
import Fade from '@/components/elements/Fade';
import { ServerContext } from '@/state/server';
import Spinner from '@/components/elements/Spinner';
import StatBars from '@/components/server/StatBars';
import PowerControls from '@/components/server/PowerControls';
import ErrorBoundary from '@/components/elements/ErrorBoundary';
<<<<<<< HEAD
import ContentContainer from '@/components/elements/ContentContainer';
import ServerDetailsBlock from '@/components/server/ServerDetailsBlock';
import ServerRenewalBlock from '@/components/server/ServerRenewalBlock';
import ServerContentBlock from '@/components/elements/ServerContentBlock';
import ServerConfigurationBlock from '@/components/server/ServerConfigurationBlock';
import {
    EulaModalFeature,
    JavaVersionModalFeature,
    GSLTokenModalFeature,
    PIDLimitModalFeature,
    SteamDiskSpaceFeature,
} from '@feature/index';
=======
import Spinner from '@/components/elements/Spinner';
import Features from '@feature/Features';
import Console from '@/components/server/Console';
import StatGraphs from '@/components/server/StatGraphs';
>>>>>>> cd979361

export type PowerAction = 'start' | 'stop' | 'restart' | 'kill';

const ServerConsole = () => {
    const status = ServerContext.useStoreState(state => state.status.value);
    const renewal = useStoreState(state => state.settings.data?.renewal);
    const isInstalling = ServerContext.useStoreState(state => state.server.data!.isInstalling);
    const isTransferring = ServerContext.useStoreState(state => state.server.data!.isTransferring);
    const eggFeatures = ServerContext.useStoreState(state => state.server.data!.eggFeatures, isEqual);

    return (
        <ServerContentBlock title={'Console'}>
            <div css={tw`flex flex-wrap`}>
                <div css={tw` w-full lg:w-1/4`}>
                    <ServerDetailsBlock />
                    {renewal === 'true' ?
                        <ServerRenewalBlock />
                        :
                        <ServerConfigurationBlock />
                    }
                    <StatBars />
                    {isInstalling ?
                        <div css={tw`mt-4 rounded bg-yellow-500 p-3`}>
                            <ContentContainer>
                                <p css={tw`text-sm text-yellow-900`}>
                                    This server is currently running its installation process and most actions are
                                    unavailable.
                                </p>
                            </ContentContainer>
                        </div>
                        :
<<<<<<< HEAD
                        isTransferring &&
                            <div css={tw`mt-4 rounded bg-yellow-500 p-3`}>
                                <ContentContainer>
                                    <p css={tw`text-sm text-yellow-900`}>
                                        This server is currently being transferred to another node and all actions
                                        are unavailable.
                                    </p>
                                </ContentContainer>
                            </div>
                    }
                </div>
                <div css={tw`w-full lg:w-3/4 mt-4 lg:mt-0 lg:pl-4`}>
                    <Can action={[ 'control.start', 'control.stop', 'control.restart' ]} matchAny>
                        <PowerControls/>
                    </Can>
                    <Spinner.Suspense>
                        <ErrorBoundary>
                            <ChunkedConsole/>
                        </ErrorBoundary>
                    </Spinner.Suspense>
                    <React.Suspense fallback={null}>
                        {eggFeatures.includes('eula') && <EulaModalFeature/>}
                        {eggFeatures.includes('java_version') && <JavaVersionModalFeature/>}
                        {eggFeatures.includes('gsl_token') && <GSLTokenModalFeature/>}
                        {eggFeatures.includes('pid_limit') && <PIDLimitModalFeature/>}
                        {eggFeatures.includes('steam_disk_space') && <SteamDiskSpaceFeature/>}
                    </React.Suspense>
                </div>
=======
                        <Can action={[ 'control.start', 'control.stop', 'control.restart' ]} matchAny>
                            <PowerControls/>
                        </Can>
                }
            </div>
            <div css={tw`w-full lg:w-3/4 mt-4 lg:mt-0 lg:pl-4`}>
                <Spinner.Suspense>
                    <ErrorBoundary>
                        <Console/>
                    </ErrorBoundary>
                    <StatGraphs/>
                </Spinner.Suspense>
                <Features enabled={eggFeatures} />
>>>>>>> cd979361
            </div>
            {status !== 'offline' &&
                <Fade timeout={500} in appear unmountOnExit>
                    <Spinner.Suspense>
                        <ErrorBoundary>
                            <ChunkedStatGraphs />
                        </ErrorBoundary>
                    </Spinner.Suspense>
                </Fade>
            }
        </ServerContentBlock>
    );
};

export default memo(ServerConsole, isEqual);<|MERGE_RESOLUTION|>--- conflicted
+++ resolved
@@ -1,40 +1,22 @@
-<<<<<<< HEAD
-=======
+import tw from 'twin.macro';
 import React, { memo } from 'react';
-import { ServerContext } from '@/state/server';
-import Can from '@/components/elements/Can';
-import ContentContainer from '@/components/elements/ContentContainer';
->>>>>>> cd979361
-import tw from 'twin.macro';
+import Features from '@feature/Features';
 import isEqual from 'react-fast-compare';
-import React, { lazy, memo } from 'react';
 import Can from '@/components/elements/Can';
 import { useStoreState } from '@/state/hooks';
 import Fade from '@/components/elements/Fade';
 import { ServerContext } from '@/state/server';
+import Console from '@/components/server/Console';
 import Spinner from '@/components/elements/Spinner';
 import StatBars from '@/components/server/StatBars';
+import StatGraphs from '@/components/server/StatGraphs';
 import PowerControls from '@/components/server/PowerControls';
 import ErrorBoundary from '@/components/elements/ErrorBoundary';
-<<<<<<< HEAD
 import ContentContainer from '@/components/elements/ContentContainer';
 import ServerDetailsBlock from '@/components/server/ServerDetailsBlock';
 import ServerRenewalBlock from '@/components/server/ServerRenewalBlock';
 import ServerContentBlock from '@/components/elements/ServerContentBlock';
 import ServerConfigurationBlock from '@/components/server/ServerConfigurationBlock';
-import {
-    EulaModalFeature,
-    JavaVersionModalFeature,
-    GSLTokenModalFeature,
-    PIDLimitModalFeature,
-    SteamDiskSpaceFeature,
-} from '@feature/index';
-=======
-import Spinner from '@/components/elements/Spinner';
-import Features from '@feature/Features';
-import Console from '@/components/server/Console';
-import StatGraphs from '@/components/server/StatGraphs';
->>>>>>> cd979361
 
 export type PowerAction = 'start' | 'stop' | 'restart' | 'kill';
 
@@ -66,7 +48,6 @@
                             </ContentContainer>
                         </div>
                         :
-<<<<<<< HEAD
                         isTransferring &&
                             <div css={tw`mt-4 rounded bg-yellow-500 p-3`}>
                                 <ContentContainer>
@@ -84,38 +65,17 @@
                     </Can>
                     <Spinner.Suspense>
                         <ErrorBoundary>
-                            <ChunkedConsole/>
+                            <Console />
                         </ErrorBoundary>
                     </Spinner.Suspense>
-                    <React.Suspense fallback={null}>
-                        {eggFeatures.includes('eula') && <EulaModalFeature/>}
-                        {eggFeatures.includes('java_version') && <JavaVersionModalFeature/>}
-                        {eggFeatures.includes('gsl_token') && <GSLTokenModalFeature/>}
-                        {eggFeatures.includes('pid_limit') && <PIDLimitModalFeature/>}
-                        {eggFeatures.includes('steam_disk_space') && <SteamDiskSpaceFeature/>}
-                    </React.Suspense>
+                    <Features enabled={eggFeatures} />
                 </div>
-=======
-                        <Can action={[ 'control.start', 'control.stop', 'control.restart' ]} matchAny>
-                            <PowerControls/>
-                        </Can>
-                }
-            </div>
-            <div css={tw`w-full lg:w-3/4 mt-4 lg:mt-0 lg:pl-4`}>
-                <Spinner.Suspense>
-                    <ErrorBoundary>
-                        <Console/>
-                    </ErrorBoundary>
-                    <StatGraphs/>
-                </Spinner.Suspense>
-                <Features enabled={eggFeatures} />
->>>>>>> cd979361
             </div>
             {status !== 'offline' &&
                 <Fade timeout={500} in appear unmountOnExit>
                     <Spinner.Suspense>
                         <ErrorBoundary>
-                            <ChunkedStatGraphs />
+                            <StatGraphs />
                         </ErrorBoundary>
                     </Spinner.Suspense>
                 </Fade>
