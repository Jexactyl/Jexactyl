import tw from 'twin.macro';
import { ServerContext } from '@/state/server';
import { Websocket } from '@/plugins/Websocket';
import React, { useEffect, useState } from 'react';
import Spinner from '@/components/elements/Spinner';
import { CSSTransition } from 'react-transition-group';
import getWebsocketToken from '@/api/server/getWebsocketToken';
import ContentContainer from '@/components/elements/ContentContainer';

const reconnectErrors = ['jwt: exp claim is invalid', 'jwt: created too far in past (denylist)'];

export default () => {
    let updatingToken = false;
    const [error, setError] = useState<'connecting' | string>('');
    const { connected, instance } = ServerContext.useStoreState((state) => state.socket);
    const uuid = ServerContext.useStoreState((state) => state.server.data?.uuid);
    const setServerStatus = ServerContext.useStoreActions((actions) => actions.status.setServerStatus);
    const { setInstance, setConnectionState } = ServerContext.useStoreActions((actions) => actions.socket);

    const updateToken = (uuid: string, socket: Websocket) => {
        if (updatingToken) return;

        updatingToken = true;
        getWebsocketToken(uuid)
            .then((data) => socket.setToken(data.token, true))
            .catch((error) => console.error(error))
            .then(() => {
                updatingToken = false;
            });
    };

    const connect = (uuid: string) => {
        const socket = new Websocket();

        socket.on('auth success', () => setConnectionState(true));
        socket.on('SOCKET_CLOSE', () => setConnectionState(false));
        socket.on('SOCKET_ERROR', () => {
            setError('connecting');
            setConnectionState(false);
        });
        socket.on('status', (status) => setServerStatus(status));

        socket.on('daemon error', (message) => {
            console.warn('Got error message from daemon socket:', message);
        });

        socket.on('token expiring', () => updateToken(uuid, socket));
        socket.on('token expired', () => updateToken(uuid, socket));
        socket.on('jwt error', (error: string) => {
            setConnectionState(false);
            console.warn('JWT validation error from wings:', error);

            if (reconnectErrors.find((v) => error.toLowerCase().indexOf(v) >= 0)) {
                updateToken(uuid, socket);
            } else {
                setError(
                    'There was an error validating the credentials provided for the websocket. Please refresh the page.'
                );
            }
        });

        socket.on('transfer status', (status: string) => {
            if (status === 'starting' || status === 'success') {
                return;
            }

            // This code forces a reconnection to the websocket which will connect us to the target node instead of the source node
            // in order to be able to receive transfer logs from the target node.
            socket.close();
            setError('connecting');
            setConnectionState(false);
            setInstance(null);
            connect(uuid);
        });

        getWebsocketToken(uuid)
            .then((data) => {
                // Connect and then set the authentication token.
                socket.setToken(data.token).connect(data.socket);

                // Once that is done, set the instance.
                setInstance(socket);
            })
            .catch((error) => console.error(error));
    };

    useEffect(() => {
        connected && setError('');
    }, [connected]);

    useEffect(() => {
        return () => {
            instance && instance.close();
        };
    }, [instance]);

    useEffect(() => {
        // If there is already an instance or there is no server, just exit out of this process
        // since we don't need to make a new connection.
        if (instance || !uuid) {
            return;
        }

        connect(uuid);
<<<<<<< HEAD
    }, [ uuid ]);

    return (
        error ?
            <CSSTransition timeout={150} in appear classNames={'fade'}>
                <div css={tw`bg-yellow-500 py-2`}>
                    <ContentContainer css={tw`flex items-center justify-center`}>
                        {error === 'connecting' ?
                            <>
                                <Spinner size={'small'}/>
                                <p css={tw`ml-2 text-sm text-yellow-100`}>
                                    Please wait while we connect to your instance.
                                </p>
                            </>
                            :
                            <p css={tw`ml-2 text-sm text-white`}>
                                {error}
=======
    }, [uuid]);

    return error ? (
        <CSSTransition timeout={150} in appear classNames={'fade'}>
            <div css={tw`bg-red-500 py-2`}>
                <ContentContainer css={tw`flex items-center justify-center`}>
                    {error === 'connecting' ? (
                        <>
                            <Spinner size={'small'} />
                            <p css={tw`ml-2 text-sm text-red-100`}>
                                We&apos;re having some trouble connecting to your server, please wait...
>>>>>>> 48af9bce
                            </p>
                        </>
                    ) : (
                        <p css={tw`ml-2 text-sm text-white`}>{error}</p>
                    )}
                </ContentContainer>
            </div>
        </CSSTransition>
    ) : null;
};<|MERGE_RESOLUTION|>--- conflicted
+++ resolved
@@ -102,37 +102,17 @@
         }
 
         connect(uuid);
-<<<<<<< HEAD
-    }, [ uuid ]);
-
-    return (
-        error ?
-            <CSSTransition timeout={150} in appear classNames={'fade'}>
-                <div css={tw`bg-yellow-500 py-2`}>
-                    <ContentContainer css={tw`flex items-center justify-center`}>
-                        {error === 'connecting' ?
-                            <>
-                                <Spinner size={'small'}/>
-                                <p css={tw`ml-2 text-sm text-yellow-100`}>
-                                    Please wait while we connect to your instance.
-                                </p>
-                            </>
-                            :
-                            <p css={tw`ml-2 text-sm text-white`}>
-                                {error}
-=======
     }, [uuid]);
 
     return error ? (
         <CSSTransition timeout={150} in appear classNames={'fade'}>
-            <div css={tw`bg-red-500 py-2`}>
+            <div css={tw`bg-yellow-500`}>
                 <ContentContainer css={tw`flex items-center justify-center`}>
                     {error === 'connecting' ? (
                         <>
                             <Spinner size={'small'} />
                             <p css={tw`ml-2 text-sm text-red-100`}>
-                                We&apos;re having some trouble connecting to your server, please wait...
->>>>>>> 48af9bce
+                                Please wait while we connect to your instance.
                             </p>
                         </>
                     ) : (
