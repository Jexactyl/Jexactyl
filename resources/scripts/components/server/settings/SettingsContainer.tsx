import React from 'react';
import tw from 'twin.macro';
import Can from '@/components/elements/Can';
import { ServerContext } from '@/state/server';
import CopyOnClick from '@/components/elements/CopyOnClick';
import TitledGreyBox from '@/components/elements/TitledGreyBox';
import FlashMessageRender from '@/components/FlashMessageRender';
import ServerContentBlock from '@/components/elements/ServerContentBlock';
import RenameServerBox from '@/components/server/settings/RenameServerBox';
import DeleteServerBox from '@/components/server/settings/DeleteServerBox';
import ReinstallServerBox from '@/components/server/settings/ReinstallServerBox';

export default () => {
<<<<<<< HEAD
    const uuid = ServerContext.useStoreState(state => state.server.data!.uuid);
    const node = ServerContext.useStoreState(state => state.server.data!.node);

    return (
        <ServerContentBlock title={'Settings'}>
            <FlashMessageRender byKey={'settings'} css={tw`mb-4`}/>
            <h1 css={tw`text-5xl`}>Settings</h1>
            <h3 css={tw`text-2xl mt-2 text-neutral-500 mb-10`}>Control important settings for your server.</h3>
            <div css={tw`md:flex`}>
                <div css={tw`w-full md:flex-1 md:mr-10`}>
=======
    const username = useStoreState((state) => state.user.data!.username);
    const id = ServerContext.useStoreState((state) => state.server.data!.id);
    const uuid = ServerContext.useStoreState((state) => state.server.data!.uuid);
    const node = ServerContext.useStoreState((state) => state.server.data!.node);
    const sftp = ServerContext.useStoreState((state) => state.server.data!.sftpDetails, isEqual);

    return (
        <ServerContentBlock title={'Settings'}>
            <FlashMessageRender byKey={'settings'} css={tw`mb-4`} />
            <div css={tw`md:flex`}>
                <div css={tw`w-full md:flex-1 md:mr-10`}>
                    <Can action={'file.sftp'}>
                        <TitledGreyBox title={'SFTP Details'} css={tw`mb-6 md:mb-10`}>
                            <div>
                                <Label>Server Address</Label>
                                <CopyOnClick text={`sftp://${ip(sftp.ip)}:${sftp.port}`}>
                                    <Input type={'text'} value={`sftp://${ip(sftp.ip)}:${sftp.port}`} readOnly />
                                </CopyOnClick>
                            </div>
                            <div css={tw`mt-6`}>
                                <Label>Username</Label>
                                <CopyOnClick text={`${username}.${id}`}>
                                    <Input type={'text'} value={`${username}.${id}`} readOnly />
                                </CopyOnClick>
                            </div>
                            <div css={tw`mt-6 flex items-center`}>
                                <div css={tw`flex-1`}>
                                    <div css={tw`border-l-4 border-cyan-500 p-3`}>
                                        <p css={tw`text-xs text-neutral-200`}>
                                            Your SFTP password is the same as the password you use to access this panel.
                                        </p>
                                    </div>
                                </div>
                                <div css={tw`ml-4`}>
                                    <a href={`sftp://${username}.${id}@${ip(sftp.ip)}:${sftp.port}`}>
                                        <Button.Text variant={Button.Variants.Secondary}>Launch SFTP</Button.Text>
                                    </a>
                                </div>
                            </div>
                        </TitledGreyBox>
                    </Can>
>>>>>>> 48af9bce
                    <TitledGreyBox title={'Debug Information'} css={tw`mb-6 md:mb-10`}>
                        <div css={tw`flex items-center justify-between text-sm`}>
                            <p>Node</p>
                            <code css={tw`font-mono bg-neutral-900 rounded py-1 px-2`}>{node}</code>
                        </div>
                        <CopyOnClick text={uuid}>
                            <div css={tw`flex items-center justify-between mt-2 text-sm`}>
                                <p>Server ID</p>
                                <code css={tw`font-mono bg-neutral-900 rounded py-1 px-2`}>{uuid}</code>
                            </div>
                        </CopyOnClick>
                    </TitledGreyBox>
                    <DeleteServerBox />
                </div>
                <div css={tw`w-full mt-6 md:flex-1 md:mt-0`}>
                    <Can action={'settings.rename'}>
                        <div css={tw`mb-6 md:mb-10`}>
                            <RenameServerBox />
                        </div>
                    </Can>
                    <Can action={'settings.reinstall'}>
                        <ReinstallServerBox />
                    </Can>
                </div>
            </div>
        </ServerContentBlock>
    );
};<|MERGE_RESOLUTION|>--- conflicted
+++ resolved
@@ -11,7 +11,6 @@
 import ReinstallServerBox from '@/components/server/settings/ReinstallServerBox';
 
 export default () => {
-<<<<<<< HEAD
     const uuid = ServerContext.useStoreState(state => state.server.data!.uuid);
     const node = ServerContext.useStoreState(state => state.server.data!.node);
 
@@ -22,49 +21,6 @@
             <h3 css={tw`text-2xl mt-2 text-neutral-500 mb-10`}>Control important settings for your server.</h3>
             <div css={tw`md:flex`}>
                 <div css={tw`w-full md:flex-1 md:mr-10`}>
-=======
-    const username = useStoreState((state) => state.user.data!.username);
-    const id = ServerContext.useStoreState((state) => state.server.data!.id);
-    const uuid = ServerContext.useStoreState((state) => state.server.data!.uuid);
-    const node = ServerContext.useStoreState((state) => state.server.data!.node);
-    const sftp = ServerContext.useStoreState((state) => state.server.data!.sftpDetails, isEqual);
-
-    return (
-        <ServerContentBlock title={'Settings'}>
-            <FlashMessageRender byKey={'settings'} css={tw`mb-4`} />
-            <div css={tw`md:flex`}>
-                <div css={tw`w-full md:flex-1 md:mr-10`}>
-                    <Can action={'file.sftp'}>
-                        <TitledGreyBox title={'SFTP Details'} css={tw`mb-6 md:mb-10`}>
-                            <div>
-                                <Label>Server Address</Label>
-                                <CopyOnClick text={`sftp://${ip(sftp.ip)}:${sftp.port}`}>
-                                    <Input type={'text'} value={`sftp://${ip(sftp.ip)}:${sftp.port}`} readOnly />
-                                </CopyOnClick>
-                            </div>
-                            <div css={tw`mt-6`}>
-                                <Label>Username</Label>
-                                <CopyOnClick text={`${username}.${id}`}>
-                                    <Input type={'text'} value={`${username}.${id}`} readOnly />
-                                </CopyOnClick>
-                            </div>
-                            <div css={tw`mt-6 flex items-center`}>
-                                <div css={tw`flex-1`}>
-                                    <div css={tw`border-l-4 border-cyan-500 p-3`}>
-                                        <p css={tw`text-xs text-neutral-200`}>
-                                            Your SFTP password is the same as the password you use to access this panel.
-                                        </p>
-                                    </div>
-                                </div>
-                                <div css={tw`ml-4`}>
-                                    <a href={`sftp://${username}.${id}@${ip(sftp.ip)}:${sftp.port}`}>
-                                        <Button.Text variant={Button.Variants.Secondary}>Launch SFTP</Button.Text>
-                                    </a>
-                                </div>
-                            </div>
-                        </TitledGreyBox>
-                    </Can>
->>>>>>> 48af9bce
                     <TitledGreyBox title={'Debug Information'} css={tw`mb-6 md:mb-10`}>
                         <div css={tw`flex items-center justify-between text-sm`}>
                             <p>Node</p>
