--- conflicted
+++ resolved
@@ -5,23 +5,10 @@
 import CopyOnClick from '@/components/elements/CopyOnClick';
 import TitledGreyBox from '@/components/elements/TitledGreyBox';
 import FlashMessageRender from '@/components/FlashMessageRender';
-<<<<<<< HEAD
 import ServerContentBlock from '@/components/elements/ServerContentBlock';
+import RenameServerBox from '@/components/server/settings/RenameServerBox';
 import DeleteServerBox from '@/components/server/settings/DeleteServerBox';
-import RenameServerBox from '@/components/server/settings/RenameServerBox';
 import ReinstallServerBox from '@/components/server/settings/ReinstallServerBox';
-=======
-import Can from '@/components/elements/Can';
-import ReinstallServerBox from '@/components/server/settings/ReinstallServerBox';
-import tw from 'twin.macro';
-import Input from '@/components/elements/Input';
-import Label from '@/components/elements/Label';
-import ServerContentBlock from '@/components/elements/ServerContentBlock';
-import isEqual from 'react-fast-compare';
-import CopyOnClick from '@/components/elements/CopyOnClick';
-import { formatIp } from '@/helpers';
-import { Button } from '@/components/elements/button/index';
->>>>>>> 7b0e2ce9
 
 export default () => {
     const uuid = ServerContext.useStoreState(state => state.server.data!.uuid);
@@ -34,47 +21,6 @@
             <h3 css={tw`text-2xl mt-2 text-neutral-500 mb-10`}>Control important settings for your server.</h3>
             <div css={tw`md:flex`}>
                 <div css={tw`w-full md:flex-1 md:mr-10`}>
-<<<<<<< HEAD
-=======
-                    <Can action={'file.sftp'}>
-                        <TitledGreyBox title={'SFTP Details'} css={tw`mb-6 md:mb-10`}>
-                            <div>
-                                <Label>Server Address</Label>
-                                <CopyOnClick text={`sftp://${formatIp(sftp.ip)}:${sftp.port}`}>
-                                    <Input
-                                        type={'text'}
-                                        value={`sftp://${formatIp(sftp.ip)}:${sftp.port}`}
-                                        readOnly
-                                    />
-                                </CopyOnClick>
-                            </div>
-                            <div css={tw`mt-6`}>
-                                <Label>Username</Label>
-                                <CopyOnClick text={`${username}.${id}`}>
-                                    <Input
-                                        type={'text'}
-                                        value={`${username}.${id}`}
-                                        readOnly
-                                    />
-                                </CopyOnClick>
-                            </div>
-                            <div css={tw`mt-6 flex items-center`}>
-                                <div css={tw`flex-1`}>
-                                    <div css={tw`border-l-4 border-cyan-500 p-3`}>
-                                        <p css={tw`text-xs text-neutral-200`}>
-                                            Your SFTP password is the same as the password you use to access this panel.
-                                        </p>
-                                    </div>
-                                </div>
-                                <div css={tw`ml-4`}>
-                                    <a href={`sftp://${username}.${id}@${formatIp(sftp.ip)}:${sftp.port}`}>
-                                        <Button.Text variant={Button.Variants.Secondary}>Launch SFTP</Button.Text>
-                                    </a>
-                                </div>
-                            </div>
-                        </TitledGreyBox>
-                    </Can>
->>>>>>> 7b0e2ce9
                     <TitledGreyBox title={'Debug Information'} css={tw`mb-6 md:mb-10`}>
                         <div css={tw`flex items-center justify-between text-sm`}>
                             <p>Node</p>
