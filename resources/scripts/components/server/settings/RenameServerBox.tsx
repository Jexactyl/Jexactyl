--- conflicted
+++ resolved
@@ -1,32 +1,19 @@
 import React from 'react';
-<<<<<<< HEAD
 import tw from 'twin.macro';
-=======
-import { ServerContext } from '@/state/server';
-import TitledGreyBox from '@/components/elements/TitledGreyBox';
-import { Field as FormikField, Form, Formik, FormikHelpers, useFormikContext } from 'formik';
-import { Actions, useStoreActions } from 'easy-peasy';
-import renameServer from '@/api/server/renameServer';
-import Field from '@/components/elements/Field';
->>>>>>> f8ec8b4d
 import { object, string } from 'yup';
 import { ApplicationStore } from '@/state';
 import { httpErrorToHuman } from '@/api/http';
 import { ServerContext } from '@/state/server';
 import Field from '@/components/elements/Field';
+import Label from '@/components/elements/Label';
 import renameServer from '@/api/server/renameServer';
 import { Actions, useStoreActions } from 'easy-peasy';
+import { Textarea } from '@/components/elements/Input';
 import { Button } from '@/components/elements/button/index';
-<<<<<<< HEAD
 import TitledGreyBox from '@/components/elements/TitledGreyBox';
 import SpinnerOverlay from '@/components/elements/SpinnerOverlay';
-import { Form, Formik, FormikHelpers, useFormikContext } from 'formik';
-=======
-import tw from 'twin.macro';
-import Label from '@/components/elements/Label';
 import FormikFieldWrapper from '@/components/elements/FormikFieldWrapper';
-import { Textarea } from '@/components/elements/Input';
->>>>>>> f8ec8b4d
+import { Field as FormikField, Form, Formik, FormikHelpers, useFormikContext } from 'formik';
 
 interface Values {
     name: string;
