--- conflicted
+++ resolved
@@ -13,16 +13,6 @@
 // than the more faded default style.
 const isAlarmState = (current: number, limit: number): boolean => limit > 0 && current / (limit * 1024 * 1024) >= 0.9;
 
-<<<<<<< HEAD
-=======
-const Icon = memo(
-    styled(FontAwesomeIcon)<{ $alarm: boolean }>`
-        ${(props) => (props.$alarm ? tw`text-red-400` : tw`text-neutral-500`)};
-    `,
-    isEqual
-);
-
->>>>>>> 48af9bce
 const IconDescription = styled.p<{ $alarm: boolean }>`
     ${tw`text-sm ml-2`};
     ${(props) => (props.$alarm ? tw`text-white` : tw`text-neutral-400`)};
@@ -89,11 +79,7 @@
         <StatusIndicatorBox as={Link} to={`/server/${server.id}`} className={className} $status={stats?.status}>
             <div css={tw`flex items-center col-span-12 sm:col-span-5 lg:col-span-6`}>
                 <div className={'icon'} css={tw`mr-4`}>
-<<<<<<< HEAD
                     <Icon.Server />
-=======
-                    <FontAwesomeIcon icon={faServer} />
->>>>>>> 48af9bce
                 </div>
                 <div>
                     <p css={tw`text-lg break-words`}>{server.name}</p>
@@ -104,11 +90,7 @@
             </div>
             <div css={tw`flex-1 ml-4 lg:block lg:col-span-2 hidden`}>
                 <div css={tw`flex justify-center`}>
-<<<<<<< HEAD
                     <Icon.Share2 css={tw`text-neutral-500`}/>
-=======
-                    <FontAwesomeIcon icon={faEthernet} css={tw`text-neutral-500`} />
->>>>>>> 48af9bce
                     <p css={tw`text-sm text-neutral-400 ml-2`}>
                         {server.allocations
                             .filter((alloc) => alloc.isDefault)
@@ -147,11 +129,7 @@
                     <React.Fragment>
                         <div css={tw`flex-1 ml-4 sm:block hidden`}>
                             <div css={tw`flex justify-center`}>
-<<<<<<< HEAD
                                 <Icon.Cpu size={20} css={tw`text-neutral-600`} />
-=======
-                                <Icon icon={faMicrochip} $alarm={alarms.cpu} />
->>>>>>> 48af9bce
                                 <IconDescription $alarm={alarms.cpu}>
                                     {stats.cpuUsagePercent.toFixed(2)} %
                                 </IconDescription>
@@ -159,11 +137,7 @@
                         </div>
                         <div css={tw`flex-1 ml-4 sm:block hidden`}>
                             <div css={tw`flex justify-center`}>
-<<<<<<< HEAD
                                 <Icon.PieChart size={20} css={tw`text-neutral-600`} />
-=======
-                                <Icon icon={faMemory} $alarm={alarms.memory} />
->>>>>>> 48af9bce
                                 <IconDescription $alarm={alarms.memory}>
                                     {bytesToString(stats.memoryUsageInBytes)}
                                 </IconDescription>
@@ -171,11 +145,7 @@
                         </div>
                         <div css={tw`flex-1 ml-4 sm:block hidden`}>
                             <div css={tw`flex justify-center`}>
-<<<<<<< HEAD
                                 <Icon.HardDrive size={20} css={tw`text-neutral-600`} />
-=======
-                                <Icon icon={faHdd} $alarm={alarms.disk} />
->>>>>>> 48af9bce
                                 <IconDescription $alarm={alarms.disk}>
                                     {bytesToString(stats.diskUsageInBytes)}
                                 </IconDescription>
