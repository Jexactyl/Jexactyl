import tw from 'twin.macro';
import * as Icon from 'react-feather';
import { Link } from 'react-router-dom';
import styled from 'styled-components/macro';
import { Server } from '@/api/server/getServer';
import Spinner from '@/components/elements/Spinner';
import GreyRowBox from '@/components/elements/GreyRowBox';
import React, { useEffect, useRef, useState } from 'react';
import { bytesToString, ip } from '@/lib/formatters';
import getServerResourceUsage, { ServerPowerState, ServerStats } from '@/api/server/getServerResourceUsage';

// Determines if the current value is in an alarm threshold so we can show it in red rather
// than the more faded default style.
const isAlarmState = (current: number, limit: number): boolean => limit > 0 && current / (limit * 1024 * 1024) >= 0.9;

const IconDescription = styled.p<{ $alarm: boolean }>`
    ${tw`text-sm ml-2`};
    ${(props) => (props.$alarm ? tw`text-white` : tw`text-neutral-400`)};
`;

const StatusIndicatorBox = styled(GreyRowBox)<{ $status: ServerPowerState | undefined }>`
    ${tw`grid grid-cols-12 gap-4 relative`};

    & .status-bar {
        ${tw`w-2 bg-red-500 absolute right-0 z-20 rounded-full m-1 opacity-50 transition-all duration-150`};
        height: calc(100% - 0.5rem);

        ${({ $status }) =>
            !$status || $status === 'offline'
                ? tw`bg-red-500`
                : $status === 'running'
                ? tw`bg-green-500`
                : tw`bg-yellow-500`};
    }

    &:hover .status-bar {
        ${tw`opacity-75`};
    }
`;

type Timer = ReturnType<typeof setInterval>;

export default ({ server, className }: { server: Server; className?: string }) => {
    const interval = useRef<Timer>(null) as React.MutableRefObject<Timer>;
    const [isSuspended, setIsSuspended] = useState(server.status === 'suspended');
    const [stats, setStats] = useState<ServerStats | null>(null);

    const getStats = () =>
        getServerResourceUsage(server.uuid)
            .then((data) => setStats(data))
            .catch((error) => console.error(error));

    useEffect(() => {
        setIsSuspended(stats?.isSuspended || server.status === 'suspended');
    }, [stats?.isSuspended, server.status]);

    useEffect(() => {
        // Don't waste a HTTP request if there is nothing important to show to the user because
        // the server is suspended.
        if (isSuspended) return;

        getStats().then(() => {
            interval.current = setInterval(() => getStats(), 30000);
        });

        return () => {
            interval.current && clearInterval(interval.current);
        };
    }, [isSuspended]);

    const alarms = { cpu: false, memory: false, disk: false };
    if (stats) {
        alarms.cpu = server.limits.cpu === 0 ? false : stats.cpuUsagePercent >= server.limits.cpu * 0.9;
        alarms.memory = isAlarmState(stats.memoryUsageInBytes, server.limits.memory);
        alarms.disk = server.limits.disk === 0 ? false : isAlarmState(stats.diskUsageInBytes, server.limits.disk);
    }

    return (
        <StatusIndicatorBox as={Link} to={`/server/${server.id}`} className={className} $status={stats?.status}>
            <div css={tw`flex items-center col-span-12 sm:col-span-5 lg:col-span-6`}>
<<<<<<< HEAD
                <div className={'icon'} css={tw`mr-4`}>
                    <Icon.Server />
=======
                <div className={'icon mr-4'}>
                    <FontAwesomeIcon icon={faServer} />
>>>>>>> 74c3b008
                </div>
                <div>
                    <p css={tw`text-lg break-words`}>{server.name}</p>
                    {!!server.description && (
                        <p css={tw`text-sm text-neutral-300 break-words line-clamp-2`}>{server.description}</p>
                    )}
                </div>
            </div>
            <div css={tw`flex-1 ml-4 lg:block lg:col-span-2 hidden`}>
                <div css={tw`flex justify-center`}>
                    <Icon.Share2 css={tw`text-neutral-500`} />
                    <p css={tw`text-sm text-neutral-400 ml-2`}>
                        {server.allocations
                            .filter((alloc) => alloc.isDefault)
                            .map((allocation) => (
                                <React.Fragment key={allocation.ip + allocation.port.toString()}>
                                    {allocation.alias || ip(allocation.ip)}:{allocation.port}
                                </React.Fragment>
                            ))}
                    </p>
                </div>
            </div>
            <div css={tw`hidden col-span-7 lg:col-span-4 sm:flex items-baseline justify-center`}>
                {!stats || isSuspended ? (
                    isSuspended ? (
                        <div css={tw`flex-1 text-center`}>
                            <span css={tw`bg-red-500 rounded px-2 py-1 text-red-100 text-xs`}>
                                {server.status === 'suspended' ? 'Suspended' : 'Connection Error'}
                            </span>
                        </div>
                    ) : server.isTransferring || server.status ? (
                        <div css={tw`flex-1 text-center`}>
                            <span css={tw`bg-neutral-500 rounded px-2 py-1 text-neutral-100 text-xs`}>
                                {server.isTransferring
                                    ? 'Transferring'
                                    : server.status === 'installing'
                                    ? 'Installing'
                                    : server.status === 'restoring_backup'
                                    ? 'Restoring Backup'
                                    : 'Unavailable'}
                            </span>
                        </div>
                    ) : (
                        <Spinner size={'small'} />
                    )
                ) : (
                    <React.Fragment>
                        <div css={tw`flex-1 ml-4 sm:block hidden`}>
                            <div css={tw`flex justify-center`}>
                                <Icon.Cpu size={20} css={tw`text-neutral-600`} />
                                <IconDescription $alarm={alarms.cpu}>
                                    {stats.cpuUsagePercent.toFixed(2)} %
                                </IconDescription>
                            </div>
                        </div>
                        <div css={tw`flex-1 ml-4 sm:block hidden`}>
                            <div css={tw`flex justify-center`}>
                                <Icon.PieChart size={20} css={tw`text-neutral-600`} />
                                <IconDescription $alarm={alarms.memory}>
                                    {bytesToString(stats.memoryUsageInBytes)}
                                </IconDescription>
                            </div>
                        </div>
                        <div css={tw`flex-1 ml-4 sm:block hidden`}>
                            <div css={tw`flex justify-center`}>
                                <Icon.HardDrive size={20} css={tw`text-neutral-600`} />
                                <IconDescription $alarm={alarms.disk}>
                                    {bytesToString(stats.diskUsageInBytes)}
                                </IconDescription>
                            </div>
                        </div>
                    </React.Fragment>
                )}
            </div>
            <div className={'status-bar'} />
        </StatusIndicatorBox>
    );
};<|MERGE_RESOLUTION|>--- conflicted
+++ resolved
@@ -78,13 +78,8 @@
     return (
         <StatusIndicatorBox as={Link} to={`/server/${server.id}`} className={className} $status={stats?.status}>
             <div css={tw`flex items-center col-span-12 sm:col-span-5 lg:col-span-6`}>
-<<<<<<< HEAD
-                <div className={'icon'} css={tw`mr-4`}>
+                <div className={'icon mr-4'}>
                     <Icon.Server />
-=======
-                <div className={'icon mr-4'}>
-                    <FontAwesomeIcon icon={faServer} />
->>>>>>> 74c3b008
                 </div>
                 <div>
                     <p css={tw`text-lg break-words`}>{server.name}</p>
