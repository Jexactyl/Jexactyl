--- conflicted
+++ resolved
@@ -4,17 +4,12 @@
 import SearchModal from '@/components/dashboard/search/SearchModal';
 import Tooltip from '@/components/elements/tooltip/Tooltip';
 
-<<<<<<< HEAD
 interface Props {
     size: number;
 }
 
 export default ({ size }: Props) => {
     const [ visible, setVisible ] = useState(false);
-=======
-export default () => {
-    const [visible, setVisible] = useState(false);
->>>>>>> 48af9bce
 
     useEventListener('keydown', (e: KeyboardEvent) => {
         if (['input', 'textarea'].indexOf(((e.target as HTMLElement).tagName || 'input').toLowerCase()) < 0) {
@@ -29,11 +24,7 @@
             {visible && <SearchModal appear visible={visible} onDismissed={() => setVisible(false)} />}
             <Tooltip placement={'bottom'} content={'Search'}>
                 <div className={'navigation-link'} onClick={() => setVisible(true)}>
-<<<<<<< HEAD
                     <Icon.Search size={size} />
-=======
-                    <FontAwesomeIcon icon={faSearch} />
->>>>>>> 48af9bce
                 </div>
             </Tooltip>
         </>
