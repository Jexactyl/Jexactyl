--- conflicted
+++ resolved
@@ -28,17 +28,11 @@
                 onDismissed={() => setVisible(false)}
             />
             }
-<<<<<<< HEAD
-            <div className={'navigation-link'} onClick={() => setVisible(true)}>
-                <Icon.Search size={size} />
-            </div>
-=======
             <Tooltip placement={'bottom'} content={'Search'}>
                 <div className={'navigation-link'} onClick={() => setVisible(true)}>
-                    <FontAwesomeIcon icon={faSearch}/>
+                    <Icon.Search size={size} />
                 </div>
             </Tooltip>
->>>>>>> cd979361
         </>
     );
 };