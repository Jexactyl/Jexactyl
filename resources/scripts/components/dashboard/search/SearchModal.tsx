import tw from 'twin.macro';
import debounce from 'debounce';
import { object, string } from 'yup';
import { formatIp } from '@/helpers';
import { Link } from 'react-router-dom';
import getServers from '@/api/getServers';
import { ApplicationStore } from '@/state';
import styled from 'styled-components/macro';
import { Server } from '@/api/server/getServer';
import Input from '@/components/elements/Input';
<<<<<<< HEAD
import React, { useEffect, useRef, useState } from 'react';
import InputSpinner from '@/components/elements/InputSpinner';
import { Actions, useStoreActions, useStoreState } from 'easy-peasy';
import Modal, { RequiredModalProps } from '@/components/elements/Modal';
import FormikFieldWrapper from '@/components/elements/FormikFieldWrapper';
import { Field, Form, Formik, FormikHelpers, useFormikContext } from 'formik';
=======
import { ip } from '@/lib/formatters';
>>>>>>> f22cce88

type Props = RequiredModalProps;

interface Values {
    term: string;
}

const ServerResult = styled(Link)`
    ${tw`flex items-center bg-neutral-900 p-4 rounded border-l-4 border-neutral-900 no-underline transition-all duration-150`};

    &:hover {
        ${tw`shadow border-cyan-500`};
    }

    &:not(:last-of-type) {
        ${tw`mb-2`};
    }
`;

const SearchWatcher = () => {
    const { values, submitForm } = useFormikContext<Values>();

    useEffect(() => {
        if (values.term.length >= 3) {
            submitForm();
        }
    }, [ values.term ]);

    return null;
};

export default ({ ...props }: Props) => {
    const ref = useRef<HTMLInputElement>(null);
    const isAdmin = useStoreState(state => state.user.data!.rootAdmin);
    const [ servers, setServers ] = useState<Server[]>([]);
    const { clearAndAddHttpError, clearFlashes } = useStoreActions((actions: Actions<ApplicationStore>) => actions.flashes);

    const search = debounce(({ term }: Values, { setSubmitting }: FormikHelpers<Values>) => {
        clearFlashes('search');

        // if (ref.current) ref.current.focus();
        getServers({ query: term, type: isAdmin ? 'admin-all' : undefined })
            .then(servers => setServers(servers.items.filter((_, index) => index < 5)))
            .catch(error => {
                console.error(error);
                clearAndAddHttpError({ key: 'search', error });
            })
            .then(() => setSubmitting(false))
            .then(() => ref.current?.focus());
    }, 500);

    useEffect(() => {
        if (props.visible) {
            if (ref.current) ref.current.focus();
        }
    }, [ props.visible ]);

    // Formik does not support an innerRef on custom components.
    const InputWithRef = (props: any) => <Input autoFocus {...props} ref={ref}/>;

    return (
        <Formik
            onSubmit={search}
            validationSchema={object().shape({
                term: string().min(3, 'Please enter at least three characters to begin searching.'),
            })}
            initialValues={{ term: '' } as Values}
        >
            {({ isSubmitting }) => (
                <Modal {...props}>
                    <Form>
                        <FormikFieldWrapper
                            name={'term'}
                            label={'Search term'}
                            description={'Enter a server name, uuid, or allocation to begin searching.'}
                        >
                            <SearchWatcher/>
                            <InputSpinner visible={isSubmitting}>
                                <Field as={InputWithRef} name={'term'}/>
                            </InputSpinner>
                        </FormikFieldWrapper>
                    </Form>
                    {servers.length > 0 &&
                    <div css={tw`mt-6`}>
                        {
                            servers.map(server => (
                                <ServerResult
                                    key={server.uuid}
                                    to={`/server/${server.id}`}
                                    onClick={() => props.onDismissed()}
                                >
                                    <div css={tw`flex-1 mr-4`}>
                                        <p css={tw`text-sm`}>{server.name}</p>
                                        <p css={tw`mt-1 text-xs text-neutral-400`}>
                                            {
                                                server.allocations.filter(alloc => alloc.isDefault).map(allocation => (
                                                    <span key={allocation.ip + allocation.port.toString()}>{allocation.alias || ip(allocation.ip)}:{allocation.port}</span>
                                                ))
                                            }
                                        </p>
                                    </div>
                                    <div css={tw`flex-none text-right`}>
                                        <span css={tw`text-xs py-1 px-2 bg-cyan-800 text-cyan-100 rounded`}>
                                            {server.node}
                                        </span>
                                    </div>
                                </ServerResult>
                            ))
                        }
                    </div>
                    }
                </Modal>
            )}
        </Formik>
    );
};<|MERGE_RESOLUTION|>--- conflicted
+++ resolved
@@ -1,23 +1,19 @@
 import tw from 'twin.macro';
 import debounce from 'debounce';
 import { object, string } from 'yup';
-import { formatIp } from '@/helpers';
+import { ip } from '@/lib/formatters';
 import { Link } from 'react-router-dom';
 import getServers from '@/api/getServers';
 import { ApplicationStore } from '@/state';
 import styled from 'styled-components/macro';
+import Input from '@/components/elements/Input';
 import { Server } from '@/api/server/getServer';
-import Input from '@/components/elements/Input';
-<<<<<<< HEAD
 import React, { useEffect, useRef, useState } from 'react';
 import InputSpinner from '@/components/elements/InputSpinner';
 import { Actions, useStoreActions, useStoreState } from 'easy-peasy';
 import Modal, { RequiredModalProps } from '@/components/elements/Modal';
 import FormikFieldWrapper from '@/components/elements/FormikFieldWrapper';
 import { Field, Form, Formik, FormikHelpers, useFormikContext } from 'formik';
-=======
-import { ip } from '@/lib/formatters';
->>>>>>> f22cce88
 
 type Props = RequiredModalProps;
 
