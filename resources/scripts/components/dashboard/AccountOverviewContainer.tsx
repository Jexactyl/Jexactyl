import tw from 'twin.macro';
import * as React from 'react';
import { breakpoint } from '@/theme';
import styled from 'styled-components/macro';
import { useStoreState } from '@/state/hooks';
import { useLocation } from 'react-router-dom';
import Alert from '@/components/elements/alert/Alert';
import ContentBox from '@/components/elements/ContentBox';
import PageContentBlock from '@/components/elements/PageContentBlock';
import DiscordAccountForm from '@/components/dashboard/forms/DiscordAccountForm';
import UpdateUsernameForm from '@/components/dashboard/forms/UpdateUsernameForm';
import AddReferralCodeForm from '@/components/dashboard/forms/AddReferralCodeForm';
import UpdateEmailAddressForm from '@/components/dashboard/forms/UpdateEmailAddressForm';

const Container = styled.div`
    ${tw`flex flex-wrap`};

    & > div {
        ${tw`w-full`};

        ${breakpoint('sm')`
        width: calc(50% - 1rem);
      `}

        ${breakpoint('md')`
        ${tw`w-auto flex-1`};
      `}
    }
`;

export default () => {
    const { state } = useLocation<undefined | { twoFactorRedirect?: boolean }>();
    const registration = useStoreState((state) => state.settings.data!.registration);
    const referrals = useStoreState((state) => state.storefront.data!.referrals);

    return (
        <PageContentBlock title={'Account Overview'}>
            <h1 className={'j-left text-5xl'}>账户概况</h1>
            <h3 className={'j-left text-2xl text-neutral-500'}>需要启用动态口令认证.</h3>
            {state?.twoFactorRedirect && (
                <Alert type={'error'}>
                    您的帐户必须启用动态口令认证才能继续使用。
                </Alert>
            )}
            <Container
                className={'j-up'}
                css={[tw`lg:grid lg:grid-cols-2 gap-8 mb-10`, state?.twoFactorRedirect ? tw`mt-4` : tw`mt-10`]}
            >
                <ContentBox title={'更新密码'} showFlashes={'account:username'}>
                    <UpdateUsernameForm />
                </ContentBox>
                <ContentBox title={'更新电子邮箱地址'} showFlashes={'account:email'}>
                    <UpdateEmailAddressForm />
                </ContentBox>
<<<<<<< HEAD
                {referralEnabled === 'true' && (
                    <ContentBox title={'推广码'} showFlashes={'account:referral'}>
                        <AddReferralCodeForm />
                    </ContentBox>
                )}
                {discordEnabled === 'true' && (
                    <ContentBox title={'关联 Discord'} showFlashes={'account:discord'}>
=======
                {referrals.enabled && (
                    <ContentBox title={'Referral Codes'} showFlashes={'account:referral'}>
                        <AddReferralCodeForm />
                    </ContentBox>
                )}
                {registration.discord && (
                    <ContentBox title={'Connect with Discord'} showFlashes={'account:discord'}>
>>>>>>> 7efbf893
                        <DiscordAccountForm />
                    </ContentBox>
                )}
            </Container>
        </PageContentBlock>
    );
};<|MERGE_RESOLUTION|>--- conflicted
+++ resolved
@@ -52,23 +52,13 @@
                 <ContentBox title={'更新电子邮箱地址'} showFlashes={'account:email'}>
                     <UpdateEmailAddressForm />
                 </ContentBox>
-<<<<<<< HEAD
-                {referralEnabled === 'true' && (
+                {referrals.enabled && (
                     <ContentBox title={'推广码'} showFlashes={'account:referral'}>
                         <AddReferralCodeForm />
                     </ContentBox>
                 )}
-                {discordEnabled === 'true' && (
+                {registration.discord && (
                     <ContentBox title={'关联 Discord'} showFlashes={'account:discord'}>
-=======
-                {referrals.enabled && (
-                    <ContentBox title={'Referral Codes'} showFlashes={'account:referral'}>
-                        <AddReferralCodeForm />
-                    </ContentBox>
-                )}
-                {registration.discord && (
-                    <ContentBox title={'Connect with Discord'} showFlashes={'account:discord'}>
->>>>>>> 7efbf893
                         <DiscordAccountForm />
                     </ContentBox>
                 )}
