--- conflicted
+++ resolved
@@ -49,28 +49,19 @@
                 <ContentBox title={'更新密码'} showFlashes={'account:username'}>
                     <UpdateUsernameForm />
                 </ContentBox>
-<<<<<<< HEAD
-                <ContentBox css={tw`mt-8 sm:mt-0 sm:ml-8`} title={'更新电子邮箱地址'} showFlashes={'account:email'}>
-                    <UpdateEmailAddressForm />
-                </ContentBox>
-                <ContentBox css={tw`mt-8 sm:mt-0 sm:ml-8`} title={'推广码'} showFlashes={'account:referral'}>
-                    <AddReferralCodeForm />
-                </ContentBox>
-=======
-                <ContentBox title={'Update Email Address'} showFlashes={'account:email'}>
+                <ContentBox title={'更新电子邮箱地址'} showFlashes={'account:email'}>
                     <UpdateEmailAddressForm />
                 </ContentBox>
                 {referralEnabled === 'true' && (
-                    <ContentBox title={'Referral Codes'} showFlashes={'account:referral'}>
+                    <ContentBox title={'推广码'} showFlashes={'account:referral'}>
                         <AddReferralCodeForm />
                     </ContentBox>
                 )}
                 {discordEnabled === 'true' && (
-                    <ContentBox title={'Connect with Discord'} showFlashes={'account:discord'}>
+                    <ContentBox title={'关联 Discord'} showFlashes={'account:discord'}>
                         <DiscordAccountForm />
                     </ContentBox>
                 )}
->>>>>>> 8684335a
             </Container>
         </PageContentBlock>
     );
