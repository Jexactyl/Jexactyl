import tw from 'twin.macro';
import * as React from 'react';
import { breakpoint } from '@/theme';
import styled from 'styled-components/macro';
import { useLocation } from 'react-router-dom';
import MessageBox from '@/components/MessageBox';
import ContentBox from '@/components/elements/ContentBox';
import PageContentBlock from '@/components/elements/PageContentBlock';
import UpdateUsernameForm from '@/components/dashboard/forms/UpdateUsernameForm';
import UpdateEmailAddressForm from '@/components/dashboard/forms/UpdateEmailAddressForm';

const Container = styled.div`
    ${tw`flex flex-wrap`};

    & > div {
<<<<<<< HEAD
      ${tw`w-full`};

      ${breakpoint('sm')`
        width: calc(50% - 1rem);
      `}

      ${breakpoint('md')`
        ${tw`w-auto flex-1`};
      `}
=======
        ${tw`w-full`};

        ${breakpoint('sm')`
      width: calc(50% - 1rem);
    `}

        ${breakpoint('md')`
      ${tw`w-auto flex-1`};
    `}
>>>>>>> 48af9bce
    }
`;

export default () => {
    const { state } = useLocation<undefined | { twoFactorRedirect?: boolean }>();

    return (
        <PageContentBlock title={'Account Overview'}>
<<<<<<< HEAD
            <h1 css={tw`text-5xl`}>Account Overview</h1>
            <h3 css={tw`text-2xl text-neutral-500`}>View and update account details.</h3>
            {state?.twoFactorRedirect &&
                <MessageBox title={'2-Factor Required'} type={'error'}>
                    Your account must have two-factor authentication enabled in order to continue.
                </MessageBox>
            }
            <Container css={[ tw`lg:grid lg:grid-cols-2 mb-10`, state?.twoFactorRedirect ? tw`mt-4` : tw`mt-10` ]}>
                <ContentBox title={'Update Username'} showFlashes={'account:username'}>
                    <UpdateUsernameForm/>
=======
            {state?.twoFactorRedirect && (
                <MessageBox title={'2-Factor Required'} type={'error'}>
                    Your account must have two-factor authentication enabled in order to continue.
                </MessageBox>
            )}

            <Container css={[tw`lg:grid lg:grid-cols-3 mb-10`, state?.twoFactorRedirect ? tw`mt-4` : tw`mt-10`]}>
                <ContentBox title={'Update Password'} showFlashes={'account:password'}>
                    <UpdatePasswordForm />
>>>>>>> 48af9bce
                </ContentBox>
                <ContentBox css={tw`mt-8 sm:mt-0 sm:ml-8`} title={'Update Email Address'} showFlashes={'account:email'}>
                    <UpdateEmailAddressForm />
                </ContentBox>
<<<<<<< HEAD
=======
                <ContentBox css={tw`md:ml-8 mt-8 md:mt-0`} title={'Configure Two Factor'}>
                    <ConfigureTwoFactorForm />
                </ContentBox>
>>>>>>> 48af9bce
            </Container>
        </PageContentBlock>
    );
};<|MERGE_RESOLUTION|>--- conflicted
+++ resolved
@@ -13,7 +13,6 @@
     ${tw`flex flex-wrap`};
 
     & > div {
-<<<<<<< HEAD
       ${tw`w-full`};
 
       ${breakpoint('sm')`
@@ -23,17 +22,6 @@
       ${breakpoint('md')`
         ${tw`w-auto flex-1`};
       `}
-=======
-        ${tw`w-full`};
-
-        ${breakpoint('sm')`
-      width: calc(50% - 1rem);
-    `}
-
-        ${breakpoint('md')`
-      ${tw`w-auto flex-1`};
-    `}
->>>>>>> 48af9bce
     }
 `;
 
@@ -42,7 +30,6 @@
 
     return (
         <PageContentBlock title={'Account Overview'}>
-<<<<<<< HEAD
             <h1 css={tw`text-5xl`}>Account Overview</h1>
             <h3 css={tw`text-2xl text-neutral-500`}>View and update account details.</h3>
             {state?.twoFactorRedirect &&
@@ -53,27 +40,10 @@
             <Container css={[ tw`lg:grid lg:grid-cols-2 mb-10`, state?.twoFactorRedirect ? tw`mt-4` : tw`mt-10` ]}>
                 <ContentBox title={'Update Username'} showFlashes={'account:username'}>
                     <UpdateUsernameForm/>
-=======
-            {state?.twoFactorRedirect && (
-                <MessageBox title={'2-Factor Required'} type={'error'}>
-                    Your account must have two-factor authentication enabled in order to continue.
-                </MessageBox>
-            )}
-
-            <Container css={[tw`lg:grid lg:grid-cols-3 mb-10`, state?.twoFactorRedirect ? tw`mt-4` : tw`mt-10`]}>
-                <ContentBox title={'Update Password'} showFlashes={'account:password'}>
-                    <UpdatePasswordForm />
->>>>>>> 48af9bce
                 </ContentBox>
                 <ContentBox css={tw`mt-8 sm:mt-0 sm:ml-8`} title={'Update Email Address'} showFlashes={'account:email'}>
                     <UpdateEmailAddressForm />
                 </ContentBox>
-<<<<<<< HEAD
-=======
-                <ContentBox css={tw`md:ml-8 mt-8 md:mt-0`} title={'Configure Two Factor'}>
-                    <ConfigureTwoFactorForm />
-                </ContentBox>
->>>>>>> 48af9bce
             </Container>
         </PageContentBlock>
     );
