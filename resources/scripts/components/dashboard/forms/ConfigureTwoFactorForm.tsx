--- conflicted
+++ resolved
@@ -1,12 +1,3 @@
-<<<<<<< HEAD
-import tw from 'twin.macro';
-import React, { useState } from 'react';
-import { useStoreState } from 'easy-peasy';
-import { ApplicationStore } from '@/state';
-import { Button } from '@/components/elements/button/index';
-import SetupTwoFactorModal from '@/components/dashboard/forms/SetupTwoFactorModal';
-import DisableTwoFactorModal from '@/components/dashboard/forms/DisableTwoFactorModal';
-=======
 import React, { useEffect, useState } from 'react';
 import { useStoreState } from 'easy-peasy';
 import { ApplicationStore } from '@/state';
@@ -16,7 +7,6 @@
 import RecoveryTokensDialog from '@/components/dashboard/forms/RecoveryTokensDialog';
 import DisableTOTPDialog from '@/components/dashboard/forms/DisableTOTPDialog';
 import { useFlashKey } from '@/plugins/useFlash';
->>>>>>> 74c3b008
 
 export default () => {
     const [tokens, setTokens] = useState<string[]>([]);
@@ -46,15 +36,11 @@
                     : 'You do not currently have two-step verification enabled on your account. Click the button below to begin configuring it.'}
             </p>
             <div css={tw`mt-6`}>
-<<<<<<< HEAD
-                <Button onClick={() => setVisible(true)}>{isEnabled ? 'Disable 2FA' : 'Enable 2FA'}</Button>
-=======
                 {isEnabled ? (
                     <Button.Danger onClick={() => setVisible('disable')}>Disable Two-Step</Button.Danger>
                 ) : (
                     <Button onClick={() => setVisible('enable')}>Enable Two-Step</Button>
                 )}
->>>>>>> 74c3b008
             </div>
         </div>
     );
