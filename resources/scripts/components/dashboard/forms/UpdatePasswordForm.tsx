import React from 'react';
import * as Yup from 'yup';
import tw from 'twin.macro';
import { ApplicationStore } from '@/state';
import { httpErrorToHuman } from '@/api/http';
import Field from '@/components/elements/Field';
import { Form, Formik, FormikHelpers } from 'formik';
import { Button } from '@/components/elements/button/index';
import SpinnerOverlay from '@/components/elements/SpinnerOverlay';
import updateAccountPassword from '@/api/account/updateAccountPassword';
import { Actions, State, useStoreActions, useStoreState } from 'easy-peasy';

interface Values {
    current: string;
    password: string;
    confirmPassword: string;
}

const schema = Yup.object().shape({
    current: Yup.string().min(1).required('You must provide your current password.'),
    password: Yup.string().min(8).required(),
    confirmPassword: Yup.string().test(
        'password',
        'Password confirmation does not match the password you entered.',
        function (value) {
            return value === this.parent.password;
        }
    ),
});

export default () => {
    const user = useStoreState((state: State<ApplicationStore>) => state.user.data);
    const { clearFlashes, addFlash } = useStoreActions((actions: Actions<ApplicationStore>) => actions.flashes);

    if (!user) {
        return null;
    }

    const submit = (values: Values, { setSubmitting }: FormikHelpers<Values>) => {
        clearFlashes('account:password');
        updateAccountPassword({ ...values })
            .then(() => {
                // @ts-expect-error this is valid
                window.location = '/auth/login';
            })
            .catch((error) =>
                addFlash({
                    key: 'account:password',
                    type: 'error',
                    title: 'Error',
                    message: httpErrorToHuman(error),
                })
            )
            .then(() => setSubmitting(false));
    };

    return (
        <React.Fragment>
            <Formik
                onSubmit={submit}
                validationSchema={schema}
                initialValues={{ current: '', password: '', confirmPassword: '' }}
            >
                {({ isSubmitting, isValid }) => (
                    <React.Fragment>
                        <SpinnerOverlay size={'large'} visible={isSubmitting} />
                        <Form css={tw`m-0`}>
                            <Field
                                id={'current_password'}
                                type={'password'}
                                name={'current'}
                                label={'Current Password'}
                            />
                            <div css={tw`mt-6`}>
                                <Field
                                    id={'new_password'}
                                    type={'password'}
                                    name={'password'}
                                    label={'New Password'}
                                    description={
                                        'Your new password should be at least 8 characters in length and unique to this website.'
                                    }
                                />
<<<<<<< HEAD
                                <div css={tw`mt-6`}>
                                    <Field
                                        id={'new_password'}
                                        type={'password'}
                                        name={'password'}
                                        label={'New Password'}
                                        description={'Your new password should be at least 8 characters in length and unique to this website.'}
                                    />
                                </div>
                                <div css={tw`mt-6`}>
                                    <Field
                                        id={'confirm_new_password'}
                                        type={'password'}
                                        name={'confirmPassword'}
                                        label={'Confirm New Password'}
                                    />
                                </div>
                                <div css={tw`mt-6`}>
                                    <Button disabled={isSubmitting || !isValid}>
                                        Update Password
                                    </Button>
                                </div>
                            </Form>
                        </React.Fragment>
                    )
                }
=======
                            </div>
                            <div css={tw`mt-6`}>
                                <Field
                                    id={'confirm_new_password'}
                                    type={'password'}
                                    name={'confirmPassword'}
                                    label={'Confirm New Password'}
                                />
                            </div>
                            <div css={tw`mt-6`}>
                                <Button size={'small'} disabled={isSubmitting || !isValid}>
                                    Update Password
                                </Button>
                            </div>
                        </Form>
                    </React.Fragment>
                )}
>>>>>>> 48af9bce
            </Formik>
        </React.Fragment>
    );
};<|MERGE_RESOLUTION|>--- conflicted
+++ resolved
@@ -81,7 +81,6 @@
                                         'Your new password should be at least 8 characters in length and unique to this website.'
                                     }
                                 />
-<<<<<<< HEAD
                                 <div css={tw`mt-6`}>
                                     <Field
                                         id={'new_password'}
@@ -104,29 +103,10 @@
                                         Update Password
                                     </Button>
                                 </div>
-                            </Form>
-                        </React.Fragment>
-                    )
-                }
-=======
-                            </div>
-                            <div css={tw`mt-6`}>
-                                <Field
-                                    id={'confirm_new_password'}
-                                    type={'password'}
-                                    name={'confirmPassword'}
-                                    label={'Confirm New Password'}
-                                />
-                            </div>
-                            <div css={tw`mt-6`}>
-                                <Button size={'small'} disabled={isSubmitting || !isValid}>
-                                    Update Password
-                                </Button>
                             </div>
                         </Form>
                     </React.Fragment>
                 )}
->>>>>>> 48af9bce
             </Formik>
         </React.Fragment>
     );
