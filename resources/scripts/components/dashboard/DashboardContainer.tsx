import useSWR from 'swr';
import tw from 'twin.macro';
import getServers from '@/api/getServers';
import useFlash from '@/plugins/useFlash';
import { useStoreState } from 'easy-peasy';
import { PaginatedResult } from '@/api/http';
import { useLocation } from 'react-router-dom';
import { Server } from '@/api/server/getServer';
import Switch from '@/components/elements/Switch';
import React, { useEffect, useState } from 'react';
import Spinner from '@/components/elements/Spinner';
import ServerRow from '@/components/dashboard/ServerRow';
import Pagination from '@/components/elements/Pagination';
import { usePersistedState } from '@/plugins/usePersistedState';
import PageContentBlock from '@/components/elements/PageContentBlock';
import ScreenBlock from '@/components/elements/ScreenBlock';
import NotFoundSvg from '@/assets/images/not_found.svg';

export default () => {
    const { search } = useLocation();
    const defaultPage = Number(new URLSearchParams(search).get('page') || '1');

    const [page, setPage] = useState(!isNaN(defaultPage) && defaultPage > 0 ? defaultPage : 1);
    const { clearFlashes, clearAndAddHttpError } = useFlash();
    const uuid = useStoreState((state) => state.user.data!.uuid);
    const rootAdmin = useStoreState((state) => state.user.data!.rootAdmin);
    const [showOnlyAdmin, setShowOnlyAdmin] = usePersistedState(`${uuid}:show_all_servers`, false);

    const { data: servers, error } = useSWR<PaginatedResult<Server>>(
        ['/api/client/servers', showOnlyAdmin && rootAdmin, page],
        () => getServers({ page, type: showOnlyAdmin && rootAdmin ? 'admin' : undefined })
    );

    useEffect(() => {
        if (!servers) return;
        if (servers.pagination.currentPage > 1 && !servers.items.length) {
            setPage(1);
        }
    }, [servers?.pagination.currentPage]);

    useEffect(() => {
        // Don't use react-router to handle changing this part of the URL, otherwise it
        // triggers a needless re-render. We just want to track this in the URL incase the
        // user refreshes the page.
        window.history.replaceState(null, document.title, `/${page <= 1 ? '' : `?page=${page}`}`);
    }, [page]);

    useEffect(() => {
        if (error) clearAndAddHttpError({ key: 'dashboard', error });
        if (!error) clearFlashes('dashboard');
    }, [error]);

    return (
        <PageContentBlock title={'仪表盘'} css={tw`mt-4 sm:mt-10`} showFlashKey={'dashboard' || 'store:create'}>
            {rootAdmin && (
<<<<<<< HEAD
                <div css={tw`mb-2 flex justify-end items-center`}>
                    <p css={tw`uppercase text-xs text-neutral-400 mr-2`}>
                        {showOnlyAdmin ? "显示其他人的服务器" : '显示你的服务器'}
                    </p>
=======
                <div css={tw`mb-10 flex justify-between items-center`}>
                    <div>
                        <h1 className={'j-left text-5xl'}>Your Servers</h1>
                        <h3 className={'j-left text-2xl mt-2 text-neutral-500'}>
                            Select a server to view, update or modify.
                        </h3>
                    </div>
>>>>>>> 68289e3e
                    <Switch
                        name={'show_all_servers'}
                        defaultChecked={showOnlyAdmin}
                        onChange={() => setShowOnlyAdmin((s) => !s)}
                    />
                </div>
            )}
            {!servers ? (
                <Spinner centered size={'large'} />
            ) : (
                <Pagination data={servers} onPageSelect={setPage}>
                    {({ items }) =>
                        items.length > 0 ? (
                            <div className={'lg:grid lg:grid-cols-3 gap-4'}>
                                <>
                                    {items.map((server) => (
                                        <ServerRow
                                            key={server.uuid}
                                            server={server}
                                            className={'j-up'}
                                            css={tw`mt-2`}
                                        />
                                    ))}
                                </>
                            </div>
                        ) : (
                            <ScreenBlock
                                title={'这里似乎很安静...'}
                                message={'没有可显示的可用服务器实例。'}
                                image={NotFoundSvg}
                                noContainer
                            />
                        )
                    }
                </Pagination>
            )}
        </PageContentBlock>
    );
};<|MERGE_RESOLUTION|>--- conflicted
+++ resolved
@@ -53,20 +53,13 @@
     return (
         <PageContentBlock title={'仪表盘'} css={tw`mt-4 sm:mt-10`} showFlashKey={'dashboard' || 'store:create'}>
             {rootAdmin && (
-<<<<<<< HEAD
-                <div css={tw`mb-2 flex justify-end items-center`}>
-                    <p css={tw`uppercase text-xs text-neutral-400 mr-2`}>
-                        {showOnlyAdmin ? "显示其他人的服务器" : '显示你的服务器'}
-                    </p>
-=======
                 <div css={tw`mb-10 flex justify-between items-center`}>
                     <div>
-                        <h1 className={'j-left text-5xl'}>Your Servers</h1>
+                        <h1 className={'j-left text-5xl'}>你的服务器实例</h1>
                         <h3 className={'j-left text-2xl mt-2 text-neutral-500'}>
-                            Select a server to view, update or modify.
+                            选择一个服务器以查看、更新或修改。
                         </h3>
                     </div>
->>>>>>> 68289e3e
                     <Switch
                         name={'show_all_servers'}
                         defaultChecked={showOnlyAdmin}
