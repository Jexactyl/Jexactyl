import useSWR from 'swr';
import tw from 'twin.macro';
import getServers from '@/api/getServers';
import useFlash from '@/plugins/useFlash';
import { useStoreState } from 'easy-peasy';
import { PaginatedResult } from '@/api/http';
import { useLocation } from 'react-router-dom';
import { Server } from '@/api/server/getServer';
import Switch from '@/components/elements/Switch';
import React, { useEffect, useState } from 'react';
import Spinner from '@/components/elements/Spinner';
import ServerRow from '@/components/dashboard/ServerRow';
import Pagination from '@/components/elements/Pagination';
import { usePersistedState } from '@/plugins/usePersistedState';
import PageContentBlock from '@/components/elements/PageContentBlock';

export default () => {
    const { search } = useLocation();
    const defaultPage = Number(new URLSearchParams(search).get('page') || '1');

    const [page, setPage] = useState(!isNaN(defaultPage) && defaultPage > 0 ? defaultPage : 1);
    const { clearFlashes, clearAndAddHttpError } = useFlash();
    const uuid = useStoreState((state) => state.user.data!.uuid);
    const rootAdmin = useStoreState((state) => state.user.data!.rootAdmin);
    const [showOnlyAdmin, setShowOnlyAdmin] = usePersistedState(`${uuid}:show_all_servers`, false);

    const { data: servers, error } = useSWR<PaginatedResult<Server>>(
        ['/api/client/servers', showOnlyAdmin && rootAdmin, page],
        () => getServers({ page, type: showOnlyAdmin && rootAdmin ? 'admin' : undefined })
    );

    useEffect(() => {
        if (!servers) return;
        if (servers.pagination.currentPage > 1 && !servers.items.length) {
            setPage(1);
        }
    }, [servers?.pagination.currentPage]);

    useEffect(() => {
        // Don't use react-router to handle changing this part of the URL, otherwise it
        // triggers a needless re-render. We just want to track this in the URL incase the
        // user refreshes the page.
        window.history.replaceState(null, document.title, `/${page <= 1 ? '' : `?page=${page}`}`);
    }, [page]);

    useEffect(() => {
        if (error) clearAndAddHttpError({ key: 'dashboard', error });
        if (!error) clearFlashes('dashboard');
    }, [error]);

    return (
<<<<<<< HEAD
        <PageContentBlock title={'Dashboard'} css={tw`mt-4 sm:mt-10`} showFlashKey={'dashboard' || 'store:create'}>
            {rootAdmin &&
            <div css={tw`mb-2 flex justify-end items-center`}>
                <p css={tw`uppercase text-xs text-neutral-400 mr-2`}>
                    {showOnlyAdmin ? 'Showing others\' servers' : 'Showing your servers'}
                </p>
                <Switch
                    name={'show_all_servers'}
                    defaultChecked={showOnlyAdmin}
                    onChange={() => setShowOnlyAdmin(s => !s)}
                />
            </div>
            }
            {!servers ?
                <Spinner centered size={'large'}/>
                :
=======
        <PageContentBlock title={'Dashboard'} showFlashKey={'dashboard'}>
            {rootAdmin && (
                <div css={tw`mb-2 flex justify-end items-center`}>
                    <p css={tw`uppercase text-xs text-neutral-400 mr-2`}>
                        {showOnlyAdmin ? "Showing others' servers" : 'Showing your servers'}
                    </p>
                    <Switch
                        name={'show_all_servers'}
                        defaultChecked={showOnlyAdmin}
                        onChange={() => setShowOnlyAdmin((s) => !s)}
                    />
                </div>
            )}
            {!servers ? (
                <Spinner centered size={'large'} />
            ) : (
>>>>>>> 48af9bce
                <Pagination data={servers} onPageSelect={setPage}>
                    {({ items }) =>
                        items.length > 0 ? (
                            items.map((server, index) => (
                                <ServerRow key={server.uuid} server={server} css={index > 0 ? tw`mt-2` : undefined} />
                            ))
<<<<<<< HEAD
                            :
                            <p css={tw`text-center text-sm text-neutral-400 my-4`}>
                                {showOnlyAdmin ?
                                    'There are no other servers to display.'
                                    :
                                    'There are no servers associated with your account.'
                                }
=======
                        ) : (
                            <p css={tw`text-center text-sm text-neutral-400`}>
                                {showOnlyAdmin
                                    ? 'There are no other servers to display.'
                                    : 'There are no servers associated with your account.'}
>>>>>>> 48af9bce
                            </p>
                        )
                    }
                </Pagination>
            )}
        </PageContentBlock>
    );
};<|MERGE_RESOLUTION|>--- conflicted
+++ resolved
@@ -49,7 +49,6 @@
     }, [error]);
 
     return (
-<<<<<<< HEAD
         <PageContentBlock title={'Dashboard'} css={tw`mt-4 sm:mt-10`} showFlashKey={'dashboard' || 'store:create'}>
             {rootAdmin &&
             <div css={tw`mb-2 flex justify-end items-center`}>
@@ -63,48 +62,20 @@
                 />
             </div>
             }
-            {!servers ?
-                <Spinner centered size={'large'}/>
-                :
-=======
-        <PageContentBlock title={'Dashboard'} showFlashKey={'dashboard'}>
-            {rootAdmin && (
-                <div css={tw`mb-2 flex justify-end items-center`}>
-                    <p css={tw`uppercase text-xs text-neutral-400 mr-2`}>
-                        {showOnlyAdmin ? "Showing others' servers" : 'Showing your servers'}
-                    </p>
-                    <Switch
-                        name={'show_all_servers'}
-                        defaultChecked={showOnlyAdmin}
-                        onChange={() => setShowOnlyAdmin((s) => !s)}
-                    />
-                </div>
-            )}
             {!servers ? (
                 <Spinner centered size={'large'} />
             ) : (
->>>>>>> 48af9bce
                 <Pagination data={servers} onPageSelect={setPage}>
                     {({ items }) =>
                         items.length > 0 ? (
                             items.map((server, index) => (
                                 <ServerRow key={server.uuid} server={server} css={index > 0 ? tw`mt-2` : undefined} />
                             ))
-<<<<<<< HEAD
-                            :
-                            <p css={tw`text-center text-sm text-neutral-400 my-4`}>
-                                {showOnlyAdmin ?
-                                    'There are no other servers to display.'
-                                    :
-                                    'There are no servers associated with your account.'
-                                }
-=======
                         ) : (
                             <p css={tw`text-center text-sm text-neutral-400`}>
                                 {showOnlyAdmin
                                     ? 'There are no other servers to display.'
                                     : 'There are no servers associated with your account.'}
->>>>>>> 48af9bce
                             </p>
                         )
                     }
