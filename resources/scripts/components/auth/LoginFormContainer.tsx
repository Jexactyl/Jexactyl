--- conflicted
+++ resolved
@@ -40,7 +40,6 @@
                 <div css={tw`flex-1`}>{props.children}</div>
             </div>
         </Form>
-<<<<<<< HEAD
         <p css={tw`text-neutral-500 text-xs mt-6 sm:float-left`}>
             &copy; <a href={'https://jexactyl.com'}>Jexactyl,</a> built on <a href={'https://pterodactyl.io'}>Pterodactyl.</a>
         </p>
@@ -48,18 +47,6 @@
             <a href={'https://jexactyl.com'}> Site </a>
             &bull;
             <a href={'https://github.com/jexactyl/jexactyl'}> GitHub </a>
-=======
-        <p css={tw`text-center text-neutral-500 text-xs mt-4`}>
-            &copy; 2015 - {new Date().getFullYear()}&nbsp;
-            <a
-                rel={'noopener nofollow noreferrer'}
-                href={'https://pterodactyl.io'}
-                target={'_blank'}
-                css={tw`no-underline text-neutral-500 hover:text-neutral-300`}
-            >
-                Pterodactyl Software
-            </a>
->>>>>>> 48af9bce
         </p>
     </Container>
 ));