--- conflicted
+++ resolved
@@ -93,15 +93,9 @@
                 addFlash({
                     type: 'success',
                     key: 'store:create',
-<<<<<<< HEAD
                     message: '您的服务器实例已部署完毕，正在安装中。',
-                })
-            )
-=======
-                    message: 'Your server has been deployed and is now installing.',
                 });
             })
->>>>>>> 8684335a
             .catch((error) => {
                 setSubmit(false);
                 clearAndAddHttpError({ key: 'store:create', error });
