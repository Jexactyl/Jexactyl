import tw from 'twin.macro';
import { breakpoint } from '@/theme';
import * as Icon from 'react-feather';
import { Form, Formik } from 'formik';
import styled from 'styled-components';
import useFlash from '@/plugins/useFlash';
import { useStoreState } from 'easy-peasy';
import { number, object, string } from 'yup';
import { megabytesToHuman } from '@/helpers';
import Field from '@/components/elements/Field';
import Select from '@/components/elements/Select';
import { Egg, getEggs } from '@/api/store/getEggs';
import createServer from '@/api/store/createServer';
import { getNodes, Node } from '@/api/store/getNodes';
import { getNests, Nest } from '@/api/store/getNests';
import { Button } from '@/components/elements/button/index';
import StoreError from '@/components/store/error/StoreError';
import InputSpinner from '@/components/elements/InputSpinner';
import React, { ChangeEvent, useEffect, useState } from 'react';
import TitledGreyBox from '@/components/elements/TitledGreyBox';
import { getResources, Resources } from '@/api/store/getResources';
import PageContentBlock from '@/components/elements/PageContentBlock';

const Container = styled.div`
    ${tw`flex flex-wrap`};

    & > div {
        ${tw`w-full`};

        ${breakpoint('sm')`
            width: calc(50% - 1rem);
        `}

        ${breakpoint('md')`
            ${tw`w-auto flex-1`};
        `}
    }
`;

interface CreateValues {
    name: string;
    description: string | null;
    cpu: number;
    memory: number;
    disk: number;
    ports: number;
    backups: number | null;
    databases: number | null;

    egg: number;
    nest: number;
    node: number;
}

export default () => {
    const limit = useStoreState((state) => state.storefront.data!.limit);
    const user = useStoreState((state) => state.user.data!);
    const { addFlash, clearFlashes, clearAndAddHttpError } = useFlash();
    const [loading, setLoading] = useState(false);
    const [resources, setResources] = useState<Resources>();
    const [egg, setEgg] = useState<number>(0);
    const [eggs, setEggs] = useState<Egg[]>();
    const [nest, setNest] = useState<number>(0);
    const [nests, setNests] = useState<Nest[]>();
    const [node, setNode] = useState<number>(0);
    const [nodes, setNodes] = useState<Node[]>();

    useEffect(() => {
        getResources().then((resources) => setResources(resources));

        getNodes().then((nodes) => {
            setNode(nodes[0].id);
            setNodes(nodes);
        });

        getNests().then((nests) => {
            setNest(nests[0].id);
            setNests(nests);
        });

        getEggs().then((eggs) => {
            setEgg(eggs[0].id);
            setEggs(eggs);
        });
    }, []);

    const changeNest = (e: ChangeEvent<HTMLSelectElement>) => {
        setNest(parseInt(e.target.value));
        getEggs(parseInt(e.target.value)).then((eggs) => setEggs(eggs));
    };

    const submit = (values: CreateValues) => {
        setLoading(true);
        clearFlashes('store:create');

        createServer(values, egg, nest, node)
            .then(() => {
                setLoading(false);
                clearFlashes('store:create');
                // @ts-expect-error this is valid
                window.location = '/';
            })
            .then(() => {
                addFlash({
                    type: 'success',
                    key: 'store:create',
                    message: '您的服务器实例已部署完毕，正在安装中。',
                });
            })
            .catch((error) => {
                setLoading(false);
                clearAndAddHttpError({ key: 'store:create', error });
            });
    };

    if (!resources || !nests || !eggs || !nodes) return <StoreError />;

    return (
        <PageContentBlock title={'创建服务器实例'} showFlashKey={'store:create'}>
            <Formik
                onSubmit={submit}
                initialValues={{
                    name: `${user.username}'s server`,
                    description: '在这里写一个简短的描述。',
                    cpu: resources.cpu,
                    memory: resources.memory / 1024,
                    disk: resources.disk / 1024,
                    ports: resources.ports,
                    backups: resources.backups,
                    databases: resources.databases,
                    nest: 1,
                    egg: 1,
                    node: 1,
                }}
                validationSchema={object().shape({
                    name: string().required().min(3),
                    description: string().optional().min(3).max(191),
                    cpu: number().required().min(50).max(resources.cpu).max(limit.cpu),
                    memory: number()
                        .required()
                        .min(1)
                        .max(resources.memory / 1024)
                        .max(limit.memory / 1024),
                    disk: number()
                        .required()
                        .min(1)
                        .max(resources.disk / 1024)
                        .max(limit.disk / 1024),
                    ports: number().required().min(1).max(resources.ports).max(limit.port),
                    backups: number().optional().max(resources.backups).max(limit.backup),
                    databases: number().optional().max(resources.databases).max(limit.database),
                    nest: number().required().default(1),
                    egg: number().required().default(1),
                    node: number().required().min(1),
                })}
            >
                <Form>
                    <h1 className={'j-left text-5xl'}>基础信息</h1>
                    <h3 className={'j-left text-2xl text-neutral-500'}>为新服务器设置基本信息。 </h3>
                    <Container className={'lg:grid lg:grid-cols-2 my-10 gap-4'}>
                        <TitledGreyBox title={'服务器名称'} css={tw`mt-8 sm:mt-0`}>
                            <Field name={'name'} />
                            <p css={tw`mt-1 text-xs`}>为您的服务器分配一个名称以在面板中使用.</p>
                            <p css={tw`mt-1 text-xs text-neutral-400`}>
                                字符限制: <code>a-z A-Z 0-9 _ - .</code> 和 <code>[空格]</code>.
                            </p>
                        </TitledGreyBox>
                        <TitledGreyBox title={'服务器描述'} css={tw`mt-8 sm:mt-0 `}>
                            <Field name={'description'} />
                            <p css={tw`mt-1 text-xs`}>为您的服务器设置描述。</p>
                            <p css={tw`mt-1 text-xs text-yellow-400`}>* 选填</p>
                        </TitledGreyBox>
                    </Container>
                    <h1 className={'j-left text-5xl'}>资源限制</h1>
                    <h3 className={'j-left text-2xl text-neutral-500'}>为 CPU、内存等设置限制。</h3>
                    <Container className={'lg:grid lg:grid-cols-3 my-10 gap-4'}>
                        <TitledGreyBox title={'服务器 CPU 限制'} css={tw`mt-8 sm:mt-0`}>
                            <Field name={'cpu'} />
                            <p css={tw`mt-1 text-xs`}>分配可用 CPU 的限制。</p>
                            <p css={tw`mt-1 text-xs text-neutral-400`}>{resources.cpu}% 可用</p>
                        </TitledGreyBox>
                        <TitledGreyBox title={'服务器内存限制'} css={tw`mt-8 sm:mt-0 `}>
                            <Field name={'memory'} />
                            <p css={tw`mt-1 text-xs`}>分配可用内存的限制。</p>
                            <p css={tw`mt-1 text-xs text-neutral-400`}>
                                {megabytesToHuman(resources.memory)} 可用
                            </p>
                        </TitledGreyBox>
                        <TitledGreyBox title={'服务器存储空间限制'} css={tw`mt-8 sm:mt-0 `}>
                            <Field name={'disk'} />
                            <p css={tw`mt-1 text-xs`}>分配可用存储空间的限制。</p>
                            <p css={tw`mt-1 text-xs text-neutral-400`}>{megabytesToHuman(resources.disk)} 可用</p>
                        </TitledGreyBox>
                    </Container>
                    <h1 className={'j-left text-5xl'}>高级资源限制</h1>
                    <h3 className={'j-left text-2xl text-neutral-500'}>
                        将数据库、网络分配和端口添加到您的服务器。
                    </h3>
                    <Container className={'lg:grid lg:grid-cols-3 my-10 gap-4'}>
                        <TitledGreyBox title={'网络分配'} css={tw`mt-8 sm:mt-0`}>
                            <Field name={'ports'} />
                            <p css={tw`mt-1 text-xs`}>为您的服务器分配多个端口。</p>
                            <p css={tw`mt-1 text-xs text-neutral-400`}>{resources.ports} 个可用</p>
                        </TitledGreyBox>
                        <TitledGreyBox title={'服务器备份'} css={tw`mt-8 sm:mt-0 `}>
                            <Field name={'backups'} />
                            <p css={tw`mt-1 text-xs`}>为您的服务器分配多个备份。</p>
                            <p css={tw`mt-1 text-xs text-neutral-400`}>{resources.backups} 个可用</p>
                        </TitledGreyBox>
                        <TitledGreyBox title={'服务器数据库'} css={tw`mt-8 sm:mt-0 `}>
                            <Field name={'databases'} />
                            <p css={tw`mt-1 text-xs`}>为您的服务器分配多个数据库。</p>
                            <p css={tw`mt-1 text-xs text-neutral-400`}>{resources.databases} 个可用</p>
                        </TitledGreyBox>
                    </Container>
<<<<<<< HEAD
                    <h1 className={'j-left text-5xl'}>服务器类型</h1>
                    <h3 className={'j-left text-2xl text-neutral-500'}>选择要使用的服务器分发类型。</h3>
                    <Container className={'lg:grid lg:grid-cols-2 my-10 gap-4'}>
                        <TitledGreyBox title={'服务器预设组'} css={tw`mt-8 sm:mt-0`}>
                            <Select name={'nest'} onChange={(n) => changeNest(n)}>
=======
                    <h1 className={'j-left text-5xl'}>Deployment</h1>
                    <h3 className={'j-left text-2xl text-neutral-500'}>Choose a node and server type.</h3>
                    <Container className={'lg:grid lg:grid-cols-3 my-10 gap-4'}>
                        <TitledGreyBox title={'Available Nodes'} css={tw`mt-8 sm:mt-0`}>
                            <Select name={'node'} onChange={(e) => setNode(parseInt(e.target.value))}>
                                {nodes.map((n) => (
                                    <option key={n.id} value={n.id}>
                                        {n.name} - {n.fqdn} | {n.used} of {n.free} slots available
                                    </option>
                                ))}
                            </Select>
                            <p css={tw`mt-2 text-sm`}>Select a node to deploy your server to.</p>
                        </TitledGreyBox>
                        <TitledGreyBox title={'Server Nest'} css={tw`mt-8 sm:mt-0`}>
                            <Select name={'nest'} onChange={(nest) => changeNest(nest)}>
>>>>>>> c77f2065
                                {nests.map((n) => (
                                    <option key={n.id} value={n.id}>
                                        {n.name}
                                    </option>
                                ))}
                            </Select>
<<<<<<< HEAD
                            <p css={tw`mt-2 text-sm`}>选择服务器使用的预设组。</p>
=======
                            <p css={tw`mt-2 text-sm text-neutral-400`}>Select a nest to use for your server.</p>
>>>>>>> c77f2065
                        </TitledGreyBox>
                        <TitledGreyBox title={'服务器预设'} css={tw`mt-8 sm:mt-0`}>
                            <Select name={'egg'} onChange={(e) => setEgg(parseInt(e.target.value))}>
                                {eggs.map((e) => (
                                    <option key={e.id} value={e.id}>
                                        {e.name}
                                    </option>
                                ))}
                            </Select>
<<<<<<< HEAD
                            <p css={tw`mt-2 text-sm`}>选择你想在服务器上运行什么功能/游戏。</p>
=======
                            <p css={tw`mt-2 text-sm text-neutral-400`}>Choose what game you want to run on your server.</p>
>>>>>>> c77f2065
                        </TitledGreyBox>
                    </Container>
                    <InputSpinner visible={loading}>
                        <div css={tw`text-right`}>
                            <Button
                                type={'submit'}
                                className={'w-1/6 mb-4'}
                                size={Button.Sizes.Large}
                                disabled={loading}
                            >
<<<<<<< HEAD
                                创建您的服务器实例! <Icon.ArrowRightCircle className={'ml-2'} />
=======
                                Create <Icon.ArrowRightCircle className={'ml-2'} />
>>>>>>> c77f2065
                            </Button>
                        </div>
                    </InputSpinner>
                </Form>
            </Formik>
        </PageContentBlock>
    );
};<|MERGE_RESOLUTION|>--- conflicted
+++ resolved
@@ -213,40 +213,28 @@
                             <p css={tw`mt-1 text-xs text-neutral-400`}>{resources.databases} 个可用</p>
                         </TitledGreyBox>
                     </Container>
-<<<<<<< HEAD
-                    <h1 className={'j-left text-5xl'}>服务器类型</h1>
-                    <h3 className={'j-left text-2xl text-neutral-500'}>选择要使用的服务器分发类型。</h3>
-                    <Container className={'lg:grid lg:grid-cols-2 my-10 gap-4'}>
-                        <TitledGreyBox title={'服务器预设组'} css={tw`mt-8 sm:mt-0`}>
-                            <Select name={'nest'} onChange={(n) => changeNest(n)}>
-=======
-                    <h1 className={'j-left text-5xl'}>Deployment</h1>
-                    <h3 className={'j-left text-2xl text-neutral-500'}>Choose a node and server type.</h3>
+                    <h1 className={'j-left text-5xl'}>部署</h1>
+                    <h3 className={'j-left text-2xl text-neutral-500'}>选择节点和服务器分发类型。</h3>
                     <Container className={'lg:grid lg:grid-cols-3 my-10 gap-4'}>
-                        <TitledGreyBox title={'Available Nodes'} css={tw`mt-8 sm:mt-0`}>
+                        <TitledGreyBox title={'可用节点'} css={tw`mt-8 sm:mt-0`}>
                             <Select name={'node'} onChange={(e) => setNode(parseInt(e.target.value))}>
                                 {nodes.map((n) => (
                                     <option key={n.id} value={n.id}>
-                                        {n.name} - {n.fqdn} | {n.used} of {n.free} slots available
+                                        {n.name} - {n.fqdn} | {n.used} / {n.free} 可用槽位
                                     </option>
                                 ))}
                             </Select>
-                            <p css={tw`mt-2 text-sm`}>Select a node to deploy your server to.</p>
-                        </TitledGreyBox>
-                        <TitledGreyBox title={'Server Nest'} css={tw`mt-8 sm:mt-0`}>
+                            <p css={tw`mt-2 text-sm`}>选择一个节点来部署您的服务器。</p>
+                        </TitledGreyBox>
+                        <TitledGreyBox title={'服务器预设组'} css={tw`mt-8 sm:mt-0`}>
                             <Select name={'nest'} onChange={(nest) => changeNest(nest)}>
->>>>>>> c77f2065
                                 {nests.map((n) => (
                                     <option key={n.id} value={n.id}>
                                         {n.name}
                                     </option>
                                 ))}
                             </Select>
-<<<<<<< HEAD
-                            <p css={tw`mt-2 text-sm`}>选择服务器使用的预设组。</p>
-=======
-                            <p css={tw`mt-2 text-sm text-neutral-400`}>Select a nest to use for your server.</p>
->>>>>>> c77f2065
+                            <p css={tw`mt-2 text-sm text-neutral-400`}>选择服务器使用的预设组。</p>
                         </TitledGreyBox>
                         <TitledGreyBox title={'服务器预设'} css={tw`mt-8 sm:mt-0`}>
                             <Select name={'egg'} onChange={(e) => setEgg(parseInt(e.target.value))}>
@@ -256,11 +244,7 @@
                                     </option>
                                 ))}
                             </Select>
-<<<<<<< HEAD
-                            <p css={tw`mt-2 text-sm`}>选择你想在服务器上运行什么功能/游戏。</p>
-=======
-                            <p css={tw`mt-2 text-sm text-neutral-400`}>Choose what game you want to run on your server.</p>
->>>>>>> c77f2065
+                            <p css={tw`mt-2 text-sm text-neutral-400`}>择你想在服务器上运行什么功能/游戏。</p>
                         </TitledGreyBox>
                     </Container>
                     <InputSpinner visible={loading}>
@@ -271,11 +255,7 @@
                                 size={Button.Sizes.Large}
                                 disabled={loading}
                             >
-<<<<<<< HEAD
-                                创建您的服务器实例! <Icon.ArrowRightCircle className={'ml-2'} />
-=======
                                 Create <Icon.ArrowRightCircle className={'ml-2'} />
->>>>>>> c77f2065
                             </Button>
                         </div>
                     </InputSpinner>
