--- conflicted
+++ resolved
@@ -41,16 +41,12 @@
             <Container className={'j-up lg:grid lg:grid-cols-3 my-10'}>
                 <ContentBox title={'当前账户余额'} showFlashes={'earn:balance'} css={tw`sm:mt-0`}>
                     <h1 css={tw`text-7xl flex justify-center items-center`}>
-                        ${resources.balance} Credits
+                        ${resources.balance} 积分
                     </h1>
                 </ContentBox>
                 <ContentBox title={'获取速度'} showFlashes={'earn:rate'} css={tw`mt-8 sm:mt-0 sm:ml-8`}>
                     <h1 css={tw`text-7xl flex justify-center items-center`}>
-<<<<<<< HEAD
-                        {earn.amount} {store.currency} / 每分钟
-=======
-                        {earn.amount} Credits / min
->>>>>>> c77f2065
+                        {earn.amount} 积分 / 分钟
                     </h1>
                 </ContentBox>
                 <ContentBox title={'如何获取'} showFlashes={'earn:how'} css={tw`mt-8 sm:mt-0 sm:ml-8`}>
