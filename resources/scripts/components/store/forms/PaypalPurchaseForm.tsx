import tw from 'twin.macro';
import { Form, Formik } from 'formik';
import React, { useState } from 'react';
import useFlash from '@/plugins/useFlash';
import paypal from '@/api/store/gateways/paypal';
import Select from '@/components/elements/Select';
import { Dialog } from '@/components/elements/dialog';
import { Button } from '@/components/elements/button/index';
import TitledGreyBox from '@/components/elements/TitledGreyBox';
import FlashMessageRender from '@/components/FlashMessageRender';
import SpinnerOverlay from '@/components/elements/SpinnerOverlay';

export default () => {
    const { clearAndAddHttpError } = useFlash();
    const [amount, setAmount] = useState(0);
    const [submitting, setSubmitting] = useState(false);

    const submit = () => {
        setSubmitting(true);

        paypal(amount)
            .then((url) => {
                setSubmitting(false);

                // @ts-expect-error this is valid
                window.location.href = url;
            })
            .catch((error) => {
                setSubmitting(false);

                clearAndAddHttpError({ key: 'store:paypal', error });
            });
    };

    return (
        <TitledGreyBox title={'通过 PayPal 购买'}>
            <p css={tw`text-sm`}>100 {currency} 等于 1 美元。</p>
            <Dialog open={submitting} hideCloseIcon onClose={() => undefined}>
                您现在将被带到 PayPal 网关以完成此交易。
            </Dialog>
            <FlashMessageRender byKey={'store:paypal'} css={tw`mb-2`} />
            <Formik
                onSubmit={submit}
                initialValues={{
                    amount: 100,
                }}
            >
                <Form>
                    <SpinnerOverlay size={'large'} visible={submitting} />
                    <Select
                        name={'amount'}
                        disabled={submitting}
                        // @ts-expect-error this is valid
                        onChange={(e) => setAmount(e.target.value)}
                    >
                        <option key={'paypal:placeholder'} hidden>
                            选择金额...
                        </option>
                        <option key={'paypal:buy:100'} value={100}>
<<<<<<< HEAD
                            购买 100 {currency}
                        </option>
                        <option key={'paypal:buy:200'} value={200}>
                            购买 200 {currency}
                        </option>
                        <option key={'paypal:buy:500'} value={500}>
                            购买 500 {currency}
                        </option>
                        <option key={'paypal:buy:1000'} value={1000}>
                            购买 1000 {currency}
=======
                            Purchase 100 credits
                        </option>
                        <option key={'paypal:buy:200'} value={200}>
                            Purchase 200 credits
                        </option>
                        <option key={'paypal:buy:500'} value={500}>
                            Purchase 500 credits
                        </option>
                        <option key={'paypal:buy:1000'} value={1000}>
                            Purchase 1000 credits
>>>>>>> c77f2065
                        </option>
                    </Select>
                    <div css={tw`mt-6`}>
                        <Button type={'submit'} disabled={submitting}>
                            通过 PayPal 购买
                        </Button>
                    </div>
                </Form>
            </Formik>
        </TitledGreyBox>
    );
};<|MERGE_RESOLUTION|>--- conflicted
+++ resolved
@@ -57,29 +57,16 @@
                             选择金额...
                         </option>
                         <option key={'paypal:buy:100'} value={100}>
-<<<<<<< HEAD
-                            购买 100 {currency}
+                            购买 100 积分
                         </option>
                         <option key={'paypal:buy:200'} value={200}>
-                            购买 200 {currency}
+                            购买 200 积分
                         </option>
                         <option key={'paypal:buy:500'} value={500}>
-                            购买 500 {currency}
+                            购买 500 积分
                         </option>
                         <option key={'paypal:buy:1000'} value={1000}>
-                            购买 1000 {currency}
-=======
-                            Purchase 100 credits
-                        </option>
-                        <option key={'paypal:buy:200'} value={200}>
-                            Purchase 200 credits
-                        </option>
-                        <option key={'paypal:buy:500'} value={500}>
-                            Purchase 500 credits
-                        </option>
-                        <option key={'paypal:buy:1000'} value={1000}>
-                            Purchase 1000 credits
->>>>>>> c77f2065
+                            购买 1000 积分
                         </option>
                     </Select>
                     <div css={tw`mt-6`}>
