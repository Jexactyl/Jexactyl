import tw from 'twin.macro';
import { breakpoint } from '@/theme';
import * as Icon from 'react-feather';
import React, { useState } from 'react';
import useFlash from '@/plugins/useFlash';
import styled from 'styled-components/macro';
import { useStoreState } from '@/state/hooks';
import { Dialog } from '@/components/elements/dialog';
import { Button } from '@/components/elements/button/index';
import purchaseResource from '@/api/store/purchaseResource';
import TitledGreyBox from '@/components/elements/TitledGreyBox';
import SpinnerOverlay from '@/components/elements/SpinnerOverlay';
import PageContentBlock from '@/components/elements/PageContentBlock';

const Container = styled.div`
    ${tw`flex flex-wrap`};

    & > div {
        ${tw`w-full`};

        ${breakpoint('sm')`
      width: calc(50% - 1rem);
    `}

        ${breakpoint('md')`
      ${tw`w-auto flex-1`};
    `}
    }
`;

const Wrapper = styled.div`
    ${tw`flex flex-row justify-center items-center`};
`;

export default () => {
    const [open, setOpen] = useState(false);
    const [resource, setResource] = useState('');

    const { addFlash, clearFlashes, clearAndAddHttpError } = useFlash();
    const cost = useStoreState((state) => state.storefront.data!.cost);

    const purchase = (resource: string) => {
        clearFlashes('store:resources');

        purchaseResource(resource)
            .then(() =>
                addFlash({
                    type: 'success',
                    key: 'store:resources',
                    message: '资源已成功添加至你的账户。',
                })
            )
            .catch((error) => {
                clearAndAddHttpError({ key: 'store:resources', error });
            });
    };

    return (
        <PageContentBlock title={'商店商品'} showFlashKey={'store:resources'}>
            <SpinnerOverlay size={'large'} visible={open} />
            <Dialog.Confirm
                open={open}
                onClose={() => setOpen(false)}
                title={'确认资源选择'}
                confirm={'确认'}
                onConfirmed={() => purchase(resource)}
            >
                您确定要购买此资源吗？这将从您的帐户中扣除积分并添加资源，且无法退还。
            </Dialog.Confirm>
            <h1 className={'j-left text-5xl'}>购买资源</h1>
            <h3 className={'j-left text-2xl text-neutral-500'}>购买更多资源以添加到您的服务器。</h3>
            <Container className={'j-up lg:grid lg:grid-cols-3 my-10'}>
                <TitledGreyBox title={'购买 CPU'} css={tw`mt-8 sm:mt-0`}>
                    <Wrapper>
                        <Icon.Cpu size={40} />
                        <Button.Success
                            variant={Button.Variants.Secondary}
                            css={tw`ml-4`}
                            onClick={() => {
                                setOpen(true);
                                setResource('cpu');
                            }}
                        >
                            +50% CPU
                        </Button.Success>
                    </Wrapper>
                    <p css={tw`mt-1 text-gray-500 text-xs flex justify-center`}>
                        购买 CPU 以提高服务器性能。
                    </p>
                    <p css={tw`mt-1 text-gray-500 text-xs flex justify-center`}>
<<<<<<< HEAD
                        每 50% CPU: {cost.cpu} {currency}
=======
                        Cost per 50% CPU: {cost.cpu} credits
>>>>>>> c77f2065
                    </p>
                </TitledGreyBox>
                <TitledGreyBox title={'购买内存'} css={tw`mt-8 sm:mt-0 sm:ml-8`}>
                    <Wrapper>
                        <Icon.PieChart size={40} />
                        <Button.Success
                            variant={Button.Variants.Secondary}
                            css={tw`ml-4`}
                            onClick={() => {
                                setOpen(true);
                                setResource('memory');
                            }}
                        >
                            +1GB 内存
                        </Button.Success>
                    </Wrapper>
                    <p css={tw`mt-1 text-gray-500 text-xs flex justify-center`}>
                        购买内存以提高服务器性能。
                    </p>
                    <p css={tw`mt-1 text-gray-500 text-xs flex justify-center`}>
<<<<<<< HEAD
                        每 1GB 内存: {cost.memory} {currency}
=======
                        Cost per 1GB RAM: {cost.memory} credits
>>>>>>> c77f2065
                    </p>
                </TitledGreyBox>
                <TitledGreyBox title={'购买存储空间'} css={tw`mt-8 sm:mt-0 sm:ml-8`}>
                    <Wrapper>
                        <Icon.HardDrive size={40} />
                        <Button.Success
                            variant={Button.Variants.Secondary}
                            css={tw`ml-4`}
                            onClick={() => {
                                setOpen(true);
                                setResource('disk');
                            }}
                        >
                            +1GB 存储空间
                        </Button.Success>
                    </Wrapper>
                    <p css={tw`mt-1 text-gray-500 text-xs flex justify-center`}>
                        购买存储空间以提高服务器容量。
                    </p>
                    <p css={tw`mt-1 text-gray-500 text-xs flex justify-center`}>
<<<<<<< HEAD
                        每 1GB 存储空间: {cost.disk} {currency}
=======
                        Cost per 1GB disk: {cost.disk} credits
>>>>>>> c77f2065
                    </p>
                </TitledGreyBox>
            </Container>
            <Container className={'j-up lg:grid lg:grid-cols-4 my-10'}>
                <TitledGreyBox title={'购买实例槽位'} css={tw`mt-8 sm:mt-0`}>
                    <Wrapper>
                        <Icon.Server size={40} />
                        <Button.Success
                            variant={Button.Variants.Secondary}
                            css={tw`ml-4`}
                            onClick={() => {
                                setOpen(true);
                                setResource('slots');
                            }}
                        >
                            +1 实例槽位
                        </Button.Success>
                    </Wrapper>
                    <p css={tw`mt-1 text-gray-500 text-xs flex justify-center`}>
                        购买服务器位以部署服务器实例。
                    </p>
                    <p css={tw`mt-1 text-gray-500 text-xs flex justify-center`}>
<<<<<<< HEAD
                        每个位置: {cost.slot} {currency}
=======
                        Cost per slot: {cost.slot} credits
>>>>>>> c77f2065
                    </p>
                </TitledGreyBox>
                <TitledGreyBox title={'购买服务器端口'} css={tw`mt-8 sm:mt-0 sm:ml-8`}>
                    <Wrapper>
                        <Icon.Share2 size={40} />
                        <Button.Success
                            variant={Button.Variants.Secondary}
                            css={tw`ml-4`}
                            onClick={() => {
                                setOpen(true);
                                setResource('ports');
                            }}
                        >
                            +1 端口
                        </Button.Success>
                    </Wrapper>
                    <p css={tw`mt-1 text-gray-500 text-xs flex justify-center`}>
                        购买端口以连接到您的服务器。
                    </p>
                    <p css={tw`mt-1 text-gray-500 text-xs flex justify-center`}>
<<<<<<< HEAD
                        每个端口: {cost.port} {currency}
=======
                        Cost per port: {cost.port} credits
>>>>>>> c77f2065
                    </p>
                </TitledGreyBox>
                <TitledGreyBox title={'购买服务器备份槽位'} css={tw`mt-8 sm:mt-0 sm:ml-8`}>
                    <Wrapper>
                        <Icon.Archive size={40} />
                        <Button.Success
                            variant={Button.Variants.Secondary}
                            css={tw`ml-4`}
                            onClick={() => {
                                setOpen(true);
                                setResource('backups');
                            }}
                        >
                            +1 备份槽位
                        </Button.Success>
                    </Wrapper>
                    <p css={tw`mt-1 text-gray-500 text-xs flex justify-center`}>
                        购买备份槽位来保护你的数据。
                    </p>
                    <p css={tw`mt-1 text-gray-500 text-xs flex justify-center`}>
<<<<<<< HEAD
                        每个备份槽位: {cost.backup} {currency}
=======
                        Cost per backup slot: {cost.backup} credits
>>>>>>> c77f2065
                    </p>
                </TitledGreyBox>
                <TitledGreyBox title={'购买服务器数据库'} css={tw`mt-8 sm:mt-0 sm:ml-8`}>
                    <Wrapper>
                        <Icon.Database size={40} />
                        <Button.Success
                            variant={Button.Variants.Secondary}
                            css={tw`ml-4`}
                            onClick={() => {
                                setOpen(true);
                                setResource('databases');
                            }}
                        >
                            +1 数据库
                        </Button.Success>
                    </Wrapper>
                    <p css={tw`mt-1 text-gray-500 text-xs flex justify-center`}>购买数据库来存储数据。</p>
                    <p css={tw`mt-1 text-gray-500 text-xs flex justify-center`}>
<<<<<<< HEAD
                        每个数据库: {cost.database} {currency}
=======
                        Cost per database: {cost.database} credits
>>>>>>> c77f2065
                    </p>
                </TitledGreyBox>
            </Container>
        </PageContentBlock>
    );
};<|MERGE_RESOLUTION|>--- conflicted
+++ resolved
@@ -88,11 +88,7 @@
                         购买 CPU 以提高服务器性能。
                     </p>
                     <p css={tw`mt-1 text-gray-500 text-xs flex justify-center`}>
-<<<<<<< HEAD
-                        每 50% CPU: {cost.cpu} {currency}
-=======
-                        Cost per 50% CPU: {cost.cpu} credits
->>>>>>> c77f2065
+                        每 50% CPU 的成本: {cost.cpu} 积分
                     </p>
                 </TitledGreyBox>
                 <TitledGreyBox title={'购买内存'} css={tw`mt-8 sm:mt-0 sm:ml-8`}>
@@ -113,11 +109,7 @@
                         购买内存以提高服务器性能。
                     </p>
                     <p css={tw`mt-1 text-gray-500 text-xs flex justify-center`}>
-<<<<<<< HEAD
-                        每 1GB 内存: {cost.memory} {currency}
-=======
-                        Cost per 1GB RAM: {cost.memory} credits
->>>>>>> c77f2065
+                        每 1GB 内存的成本: {cost.memory} 积分
                     </p>
                 </TitledGreyBox>
                 <TitledGreyBox title={'购买存储空间'} css={tw`mt-8 sm:mt-0 sm:ml-8`}>
@@ -138,11 +130,7 @@
                         购买存储空间以提高服务器容量。
                     </p>
                     <p css={tw`mt-1 text-gray-500 text-xs flex justify-center`}>
-<<<<<<< HEAD
-                        每 1GB 存储空间: {cost.disk} {currency}
-=======
-                        Cost per 1GB disk: {cost.disk} credits
->>>>>>> c77f2065
+                        每 1GB 存储的成本: {cost.disk} 积分
                     </p>
                 </TitledGreyBox>
             </Container>
@@ -165,11 +153,7 @@
                         购买服务器位以部署服务器实例。
                     </p>
                     <p css={tw`mt-1 text-gray-500 text-xs flex justify-center`}>
-<<<<<<< HEAD
-                        每个位置: {cost.slot} {currency}
-=======
-                        Cost per slot: {cost.slot} credits
->>>>>>> c77f2065
+                        每个槽位的成本: {cost.slot} 积分
                     </p>
                 </TitledGreyBox>
                 <TitledGreyBox title={'购买服务器端口'} css={tw`mt-8 sm:mt-0 sm:ml-8`}>
@@ -190,11 +174,7 @@
                         购买端口以连接到您的服务器。
                     </p>
                     <p css={tw`mt-1 text-gray-500 text-xs flex justify-center`}>
-<<<<<<< HEAD
-                        每个端口: {cost.port} {currency}
-=======
-                        Cost per port: {cost.port} credits
->>>>>>> c77f2065
+                        每个端口的成本: {cost.port} 积分
                     </p>
                 </TitledGreyBox>
                 <TitledGreyBox title={'购买服务器备份槽位'} css={tw`mt-8 sm:mt-0 sm:ml-8`}>
@@ -215,11 +195,7 @@
                         购买备份槽位来保护你的数据。
                     </p>
                     <p css={tw`mt-1 text-gray-500 text-xs flex justify-center`}>
-<<<<<<< HEAD
-                        每个备份槽位: {cost.backup} {currency}
-=======
-                        Cost per backup slot: {cost.backup} credits
->>>>>>> c77f2065
+                        每个备份槽位的成本: {cost.backup} 积分
                     </p>
                 </TitledGreyBox>
                 <TitledGreyBox title={'购买服务器数据库'} css={tw`mt-8 sm:mt-0 sm:ml-8`}>
@@ -238,11 +214,7 @@
                     </Wrapper>
                     <p css={tw`mt-1 text-gray-500 text-xs flex justify-center`}>购买数据库来存储数据。</p>
                     <p css={tw`mt-1 text-gray-500 text-xs flex justify-center`}>
-<<<<<<< HEAD
-                        每个数据库: {cost.database} {currency}
-=======
-                        Cost per database: {cost.database} credits
->>>>>>> c77f2065
+                        每个数据库的成本: {cost.database} 积分
                     </p>
                 </TitledGreyBox>
             </Container>
