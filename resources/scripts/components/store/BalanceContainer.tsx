--- conflicted
+++ resolved
@@ -46,15 +46,9 @@
                         {resources.balance} {store.currency}
                     </h1>
                 </ContentBox>
-<<<<<<< HEAD
                 <ContentBox title={'购买积分'} showFlashes={'account:balance'} css={tw`mt-8 sm:mt-0 sm:ml-8`}>
-                    {store.gateways?.paypal === 'true' && <PaypalPurchaseForm />}
-                    {store.gateways?.stripe === 'true' && <StripePurchaseForm />}
-=======
-                <ContentBox title={'Purchase credits'} showFlashes={'account:balance'} css={tw`mt-8 sm:mt-0 sm:ml-8`}>
                     {store.gateways?.paypal && <PaypalPurchaseForm />}
                     {store.gateways?.stripe && <StripePurchaseForm />}
->>>>>>> 7efbf893
                 </ContentBox>
             </Container>
         </PageContentBlock>
