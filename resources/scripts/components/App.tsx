import React from 'react';
import tw from 'twin.macro';
import '@/assets/tailwind.css';
import { store } from '@/state';
import { StoreProvider } from 'easy-peasy';
import { hot } from 'react-hot-loader/root';
import { history } from '@/components/history';
import { SiteSettings } from '@/state/settings';
import IndexRouter from '@/routers/IndexRouter';
import earnCredits from '@/api/account/earnCredits';
import { setupInterceptors } from '@/api/interceptors';
<<<<<<< HEAD
import { StorefrontSettings } from '@/state/storefront';
import GlobalStylesheet from '@/assets/css/GlobalStylesheet';
=======
import AuthenticatedRoute from '@/components/elements/AuthenticatedRoute';
import { ServerContext } from '@/state/server';
import '@/assets/tailwind.css';
import Spinner from '@/components/elements/Spinner';

const DashboardRouter = lazy(() => import(/* webpackChunkName: "dashboard" */ '@/routers/DashboardRouter'));
const ServerRouter = lazy(() => import(/* webpackChunkName: "server" */ '@/routers/ServerRouter'));
const AuthenticationRouter = lazy(() => import(/* webpackChunkName: "auth" */ '@/routers/AuthenticationRouter'));
>>>>>>> 48af9bce

interface ExtendedWindow extends Window {
    SiteConfiguration?: SiteSettings;
    StoreConfiguration?: StorefrontSettings;
    PterodactylUser?: {
        uuid: string;
        username: string;
        email: string;
        /* eslint-disable camelcase */
        root_admin: boolean;
        use_totp: boolean;
        language: string;
        updated_at: string;
        created_at: string;
        /* eslint-enable camelcase */
    };
}

setupInterceptors(history);

const App = () => {
<<<<<<< HEAD
    const {
        PterodactylUser,
        SiteConfiguration,
        StoreConfiguration,
    } = (window as ExtendedWindow);

=======
    const { PterodactylUser, SiteConfiguration } = window as ExtendedWindow;
>>>>>>> 48af9bce
    if (PterodactylUser && !store.getState().user.data) {
        store.getActions().user.setUserData({
            uuid: PterodactylUser.uuid,
            username: PterodactylUser.username,
            email: PterodactylUser.email,
            language: PterodactylUser.language,
            rootAdmin: PterodactylUser.root_admin,
            useTotp: PterodactylUser.use_totp,
            createdAt: new Date(PterodactylUser.created_at),
            updatedAt: new Date(PterodactylUser.updated_at),
        });
    }

    if (!store.getState().settings.data) {
        store.getActions().settings.setSettings(SiteConfiguration!);
    }

    if (!store.getState().storefront.data) {
        store.getActions().storefront.setStorefront(StoreConfiguration!);
    }

    function earn () {
        console.log('Waiting to add credits');
        setTimeout(earn, 61000); // Allow 1 second for time inconsistencies.

        earnCredits()
            .then(() => {
                console.log('Added credits');
            })
            .catch(() => console.error('Failed to add credits'));
    }

    earn();

    return (
        <>
            <GlobalStylesheet />
            <StoreProvider store={store}>
<<<<<<< HEAD
                <div css={tw`mx-auto w-auto`}>
                    <IndexRouter />
=======
                <ProgressBar />
                <div css={tw`mx-auto w-auto`}>
                    <Router history={history}>
                        <Switch>
                            <Route path={'/auth'}>
                                <Spinner.Suspense>
                                    <AuthenticationRouter />
                                </Spinner.Suspense>
                            </Route>
                            <AuthenticatedRoute path={'/server/:id'}>
                                <Spinner.Suspense>
                                    <ServerContext.Provider>
                                        <ServerRouter />
                                    </ServerContext.Provider>
                                </Spinner.Suspense>
                            </AuthenticatedRoute>
                            <AuthenticatedRoute path={'/'}>
                                <Spinner.Suspense>
                                    <DashboardRouter />
                                </Spinner.Suspense>
                            </AuthenticatedRoute>
                            <Route path={'*'}>
                                <NotFound />
                            </Route>
                        </Switch>
                    </Router>
>>>>>>> 48af9bce
                </div>
            </StoreProvider>
        </>
    );
};

export default hot(App);<|MERGE_RESOLUTION|>--- conflicted
+++ resolved
@@ -9,19 +9,8 @@
 import IndexRouter from '@/routers/IndexRouter';
 import earnCredits from '@/api/account/earnCredits';
 import { setupInterceptors } from '@/api/interceptors';
-<<<<<<< HEAD
 import { StorefrontSettings } from '@/state/storefront';
 import GlobalStylesheet from '@/assets/css/GlobalStylesheet';
-=======
-import AuthenticatedRoute from '@/components/elements/AuthenticatedRoute';
-import { ServerContext } from '@/state/server';
-import '@/assets/tailwind.css';
-import Spinner from '@/components/elements/Spinner';
-
-const DashboardRouter = lazy(() => import(/* webpackChunkName: "dashboard" */ '@/routers/DashboardRouter'));
-const ServerRouter = lazy(() => import(/* webpackChunkName: "server" */ '@/routers/ServerRouter'));
-const AuthenticationRouter = lazy(() => import(/* webpackChunkName: "auth" */ '@/routers/AuthenticationRouter'));
->>>>>>> 48af9bce
 
 interface ExtendedWindow extends Window {
     SiteConfiguration?: SiteSettings;
@@ -43,16 +32,12 @@
 setupInterceptors(history);
 
 const App = () => {
-<<<<<<< HEAD
     const {
         PterodactylUser,
         SiteConfiguration,
         StoreConfiguration,
-    } = (window as ExtendedWindow);
+    } = window as ExtendedWindow;
 
-=======
-    const { PterodactylUser, SiteConfiguration } = window as ExtendedWindow;
->>>>>>> 48af9bce
     if (PterodactylUser && !store.getState().user.data) {
         store.getActions().user.setUserData({
             uuid: PterodactylUser.uuid,
@@ -91,37 +76,8 @@
         <>
             <GlobalStylesheet />
             <StoreProvider store={store}>
-<<<<<<< HEAD
                 <div css={tw`mx-auto w-auto`}>
                     <IndexRouter />
-=======
-                <ProgressBar />
-                <div css={tw`mx-auto w-auto`}>
-                    <Router history={history}>
-                        <Switch>
-                            <Route path={'/auth'}>
-                                <Spinner.Suspense>
-                                    <AuthenticationRouter />
-                                </Spinner.Suspense>
-                            </Route>
-                            <AuthenticatedRoute path={'/server/:id'}>
-                                <Spinner.Suspense>
-                                    <ServerContext.Provider>
-                                        <ServerRouter />
-                                    </ServerContext.Provider>
-                                </Spinner.Suspense>
-                            </AuthenticatedRoute>
-                            <AuthenticatedRoute path={'/'}>
-                                <Spinner.Suspense>
-                                    <DashboardRouter />
-                                </Spinner.Suspense>
-                            </AuthenticatedRoute>
-                            <Route path={'*'}>
-                                <NotFound />
-                            </Route>
-                        </Switch>
-                    </Router>
->>>>>>> 48af9bce
                 </div>
             </StoreProvider>
         </>
