import React from 'react';
import tw from 'twin.macro';
import * as Icon from 'react-feather';
import { useLocation } from 'react-router';
import TransitionRouter from '@/TransitionRouter';
import Spinner from '@/components/elements/Spinner';
import SidePanel from '@/components/elements/SidePanel';
import { NavLink, Route, Switch } from 'react-router-dom';
import { NotFound } from '@/components/elements/ScreenBlock';
import SubNavigation from '@/components/elements/SubNavigation';
import useWindowDimensions from '@/plugins/useWindowDimensions';
import MobileNavigation from '@/components/elements/MobileNavigation';
import DashboardContainer from '@/components/dashboard/DashboardContainer';
import AccountApiContainer from '@/components/dashboard/AccountApiContainer';
import AccountSSHContainer from '@/components/dashboard/ssh/AccountSSHContainer';
import AccountOverviewContainer from '@/components/dashboard/AccountOverviewContainer';
import AccountSecurityContainer from '@/components/dashboard/AccountSecurityContainer';

export default () => {
    const location = useLocation();
    const { width } = useWindowDimensions();

    return (
        <>
<<<<<<< HEAD
            {width >= 1280 ? <SidePanel /> : <MobileNavigation />}
            {location.pathname.startsWith('/account') &&
                <SubNavigation>
                    <div>
                        <NavLink to={'/account'} exact>
                            <div css={tw`flex items-center justify-between`}>Account <Icon.User css={tw`ml-1`} size={18} /></div>
                        </NavLink>
                        <NavLink to={'/account/security'}>
                            <div css={tw`flex items-center justify-between`}>Security <Icon.Key css={tw`ml-1`} size={18} /></div>
                        </NavLink>
                        <NavLink to={'/account/api'}>
                            <div css={tw`flex items-center justify-between`}>API <Icon.Code css={tw`ml-1`} size={18} /></div>
                        </NavLink>
                        <NavLink to={'/account/ssh'}>
                            <div css={tw`flex items-center justify-between`}>SSH Keys <Icon.Terminal css={tw`ml-1`} size={18} /></div>
                        </NavLink>
=======
            <NavigationBar />
            {location.pathname.startsWith('/account') && (
                <SubNavigation>
                    <div>
                        {routes.account
                            .filter((route) => !!route.name)
                            .map(({ path, name, exact = false }) => (
                                <NavLink key={path} to={`/account/${path}`.replace('//', '/')} exact={exact}>
                                    {name}
                                </NavLink>
                            ))}
>>>>>>> 48af9bce
                    </div>
                </SubNavigation>
            )}
            <TransitionRouter>
                <React.Suspense fallback={<Spinner centered />}>
                    <Switch location={location}>
                        <Route path={'/'} exact>
                            <DashboardContainer />
                        </Route>
<<<<<<< HEAD
                        <Route path={'/account'} exact>
                            <AccountOverviewContainer/>
                        </Route>
                        <Route path={'/account/security'} exact>
                            <AccountSecurityContainer />
                        </Route>
                        <Route path={'/account/api'} exact>
                            <AccountApiContainer/>
                        </Route>
                        <Route path={'/account/ssh'} exact>
                            <AccountSSHContainer/>
                        </Route>
=======
                        {routes.account.map(({ path, component: Component }) => (
                            <Route key={path} path={`/account/${path}`.replace('//', '/')} exact>
                                <Component />
                            </Route>
                        ))}
>>>>>>> 48af9bce
                        <Route path={'*'}>
                            <NotFound />
                        </Route>
                    </Switch>
                </React.Suspense>
            </TransitionRouter>
        </>
    );
};<|MERGE_RESOLUTION|>--- conflicted
+++ resolved
@@ -22,7 +22,6 @@
 
     return (
         <>
-<<<<<<< HEAD
             {width >= 1280 ? <SidePanel /> : <MobileNavigation />}
             {location.pathname.startsWith('/account') &&
                 <SubNavigation>
@@ -39,29 +38,15 @@
                         <NavLink to={'/account/ssh'}>
                             <div css={tw`flex items-center justify-between`}>SSH Keys <Icon.Terminal css={tw`ml-1`} size={18} /></div>
                         </NavLink>
-=======
-            <NavigationBar />
-            {location.pathname.startsWith('/account') && (
-                <SubNavigation>
-                    <div>
-                        {routes.account
-                            .filter((route) => !!route.name)
-                            .map(({ path, name, exact = false }) => (
-                                <NavLink key={path} to={`/account/${path}`.replace('//', '/')} exact={exact}>
-                                    {name}
-                                </NavLink>
-                            ))}
->>>>>>> 48af9bce
                     </div>
                 </SubNavigation>
-            )}
+            }
             <TransitionRouter>
                 <React.Suspense fallback={<Spinner centered />}>
                     <Switch location={location}>
                         <Route path={'/'} exact>
                             <DashboardContainer />
                         </Route>
-<<<<<<< HEAD
                         <Route path={'/account'} exact>
                             <AccountOverviewContainer/>
                         </Route>
@@ -74,13 +59,6 @@
                         <Route path={'/account/ssh'} exact>
                             <AccountSSHContainer/>
                         </Route>
-=======
-                        {routes.account.map(({ path, component: Component }) => (
-                            <Route key={path} path={`/account/${path}`.replace('//', '/')} exact>
-                                <Component />
-                            </Route>
-                        ))}
->>>>>>> 48af9bce
                         <Route path={'*'}>
                             <NotFound />
                         </Route>
