import React from 'react';
import tw from 'twin.macro';
import * as Icon from 'react-feather';
import { useLocation } from 'react-router';
import TransitionRouter from '@/TransitionRouter';
import SidePanel from '@/components/elements/SidePanel';
import { NavLink, Route, Switch } from 'react-router-dom';
import { NotFound } from '@/components/elements/ScreenBlock';
import SubNavigation from '@/components/elements/SubNavigation';
import useWindowDimensions from '@/plugins/useWindowDimensions';
import MobileNavigation from '@/components/elements/MobileNavigation';
import DashboardContainer from '@/components/dashboard/DashboardContainer';
import AccountApiContainer from '@/components/dashboard/AccountApiContainer';
import AccountSSHContainer from '@/components/dashboard/ssh/AccountSSHContainer';
import AccountOverviewContainer from '@/components/dashboard/AccountOverviewContainer';
import AccountSecurityContainer from '@/components/dashboard/AccountSecurityContainer';
import ActivityLogContainer from '@/components/dashboard/activity/ActivityLogContainer';
import Spinner from '@/components/elements/Spinner';

export default () => {
    const location = useLocation();
    const { width } = useWindowDimensions();

    return (
        <>
            {width > 768 ? <SidePanel /> : <MobileNavigation />}
            {location.pathname.startsWith('/account') &&
                <SubNavigation>
                    <div>
                        <NavLink to={'/account'} exact>
                            <div css={tw`flex items-center justify-between`}>Account <Icon.User css={tw`ml-1`} size={18} /></div>
                        </NavLink>
                        <NavLink to={'/account/security'}>
                            <div css={tw`flex items-center justify-between`}>Security <Icon.Key css={tw`ml-1`} size={18} /></div>
                        </NavLink>
                        <NavLink to={'/account/activity'}>
                            <div css={tw`flex items-center justify-between`}>Activity <Icon.Eye css={tw`ml-1`} size={18} /></div>
                        </NavLink>
                        <NavLink to={'/account/api'}>
                            <div css={tw`flex items-center justify-between`}>API <Icon.Code css={tw`ml-1`} size={18} /></div>
                        </NavLink>
                        <NavLink to={'/account/ssh'}>
                            <div css={tw`flex items-center justify-between`}>SSH Keys <Icon.Terminal css={tw`ml-1`} size={18} /></div>
                        </NavLink>
                    </div>
                </SubNavigation>
            }
            <TransitionRouter>
<<<<<<< HEAD
                <Switch location={location}>
                    <Route path={'/'} exact>
                        <DashboardContainer/>
                    </Route>
                    <Route path={'/account'} exact>
                        <AccountOverviewContainer/>
                    </Route>
                    <Route path={'/account/security'} exact>
                        <AccountSecurityContainer />
                    </Route>
                    <Route path={'/account/api'} exact>
                        <AccountApiContainer/>
                    </Route>
                    <Route path={'/account/ssh'} exact>
                        <AccountSSHContainer/>
                    </Route>
                    <Route path={'/account/activity'} exact>
                        <ActivityLogContainer />
                    </Route>
                    <Route path={'*'}>
                        <NotFound/>
                    </Route>
                </Switch>
=======
                <React.Suspense fallback={<Spinner centered/>}>
                    <Switch location={location}>
                        <Route path={'/'} exact>
                            <DashboardContainer/>
                        </Route>
                        <Route path={'/account'} exact>
                            <AccountOverviewContainer/>
                        </Route>
                        <Route path={'/account/api'} exact>
                            <AccountApiContainer/>
                        </Route>
                        <Route path={'/account/ssh'} exact>
                            <AccountSSHContainer/>
                        </Route>
                        <Route path={'/account/activity'} exact>
                            <ActivityLogContainer/>
                        </Route>
                        <Route path={'*'}>
                            <NotFound/>
                        </Route>
                    </Switch>
                </React.Suspense>
>>>>>>> 4d30cc9e
            </TransitionRouter>
        </>
    );
};<|MERGE_RESOLUTION|>--- conflicted
+++ resolved
@@ -3,6 +3,7 @@
 import * as Icon from 'react-feather';
 import { useLocation } from 'react-router';
 import TransitionRouter from '@/TransitionRouter';
+import Spinner from '@/components/elements/Spinner';
 import SidePanel from '@/components/elements/SidePanel';
 import { NavLink, Route, Switch } from 'react-router-dom';
 import { NotFound } from '@/components/elements/ScreenBlock';
@@ -15,7 +16,6 @@
 import AccountOverviewContainer from '@/components/dashboard/AccountOverviewContainer';
 import AccountSecurityContainer from '@/components/dashboard/AccountSecurityContainer';
 import ActivityLogContainer from '@/components/dashboard/activity/ActivityLogContainer';
-import Spinner from '@/components/elements/Spinner';
 
 export default () => {
     const location = useLocation();
@@ -46,31 +46,6 @@
                 </SubNavigation>
             }
             <TransitionRouter>
-<<<<<<< HEAD
-                <Switch location={location}>
-                    <Route path={'/'} exact>
-                        <DashboardContainer/>
-                    </Route>
-                    <Route path={'/account'} exact>
-                        <AccountOverviewContainer/>
-                    </Route>
-                    <Route path={'/account/security'} exact>
-                        <AccountSecurityContainer />
-                    </Route>
-                    <Route path={'/account/api'} exact>
-                        <AccountApiContainer/>
-                    </Route>
-                    <Route path={'/account/ssh'} exact>
-                        <AccountSSHContainer/>
-                    </Route>
-                    <Route path={'/account/activity'} exact>
-                        <ActivityLogContainer />
-                    </Route>
-                    <Route path={'*'}>
-                        <NotFound/>
-                    </Route>
-                </Switch>
-=======
                 <React.Suspense fallback={<Spinner centered/>}>
                     <Switch location={location}>
                         <Route path={'/'} exact>
@@ -79,6 +54,9 @@
                         <Route path={'/account'} exact>
                             <AccountOverviewContainer/>
                         </Route>
+                        <Route path={'/account/security'} exact>
+                            <AccountSecurityContainer />
+                        </Route>
                         <Route path={'/account/api'} exact>
                             <AccountApiContainer/>
                         </Route>
@@ -86,14 +64,13 @@
                             <AccountSSHContainer/>
                         </Route>
                         <Route path={'/account/activity'} exact>
-                            <ActivityLogContainer/>
+                            <ActivityLogContainer />
                         </Route>
                         <Route path={'*'}>
                             <NotFound/>
                         </Route>
                     </Switch>
                 </React.Suspense>
->>>>>>> 4d30cc9e
             </TransitionRouter>
         </>
     );
