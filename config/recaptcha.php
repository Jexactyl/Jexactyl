--- conflicted
+++ resolved
@@ -9,11 +9,7 @@
     /*
      * API endpoint for recaptcha checks. You should not edit this.
      */
-<<<<<<< HEAD
-    'domain' => 'https://www.recaptcha.net/recaptcha/api/siteverify',
-=======
-    'domain' => env('RECAPTCHA_DOMAIN', 'https://www.google.com/recaptcha/api/siteverify'),
->>>>>>> 7efbf893
+    'domain' => env('RECAPTCHA_DOMAIN', 'https://www.recaptcha.net/recaptcha/api/siteverify'),
 
     /*
      * Use a custom secret key, we use our public one by default
