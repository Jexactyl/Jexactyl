{
    "_comment": "DO NOT EDIT: FILE GENERATED AUTOMATICALLY BY PTERODACTYL PANEL - PTERODACTYL.IO",
    "meta": {
        "version": "PTDL_v1"
    },
    "exported_at": "2019-07-05T11:59:29-04:00",
    "name": "Teamspeak3 Server",
    "author": "support@pterodactyl.io",
    "description": "VoIP software designed with security in mind, featuring crystal clear voice quality, endless customization options, and scalabilty up to thousands of simultaneous users.",
    "image": "quay.io/parkervcp/pterodactyl-images:base_debian",
<<<<<<< HEAD
    "startup": ".\/ts3server_minimal_runscript.sh default_voice_port={{SERVER_PORT}} query_port={{SERVER_PORT}}  license_accepted=1",
=======
    "startup": "./ts3server default_voice_port={{SERVER_PORT}} query_port={{SERVER_PORT}} filetransfer_ip=0.0.0.0 filetransfer_port={{FILE_TRANSFER}} license_accepted=1",
>>>>>>> bd587508
    "config": {
        "files": "{}",
        "startup": "{\r\n    \"done\": \"listening on 0.0.0.0:\",\r\n    \"userInteraction\": []\r\n}",
        "logs": "{\r\n    \"custom\": true,\r\n    \"location\": \"logs/ts3.log\"\r\n}",
        "stop": "^C"
    },
    "scripts": {
        "installation": {
            "script": "#!/bin/ash\r\n# TS3 Installation Script\r\n#\r\n# Server Files: /mnt/server\r\napk add --no-cache tar curl jq\r\n\r\nif [ -z ${TS_VERSION} ] || [ ${TS_VERSION} == latest ]; then\r\n    TS_VERSION=$(wget https://teamspeak.com/versions/server.json -qO - | jq -r '.linux.x86_64.version')\r\nfi\r\n\r\ncd /mnt/server\r\n\r\n\r\necho -e \"getting files from http://files.teamspeak-services.com/releases/server/${TS_VERSION}/teamspeak3-server_linux_amd64-${TS_VERSION}.tar.bz2\"\r\ncurl http://files.teamspeak-services.com/releases/server/${TS_VERSION}/teamspeak3-server_linux_amd64-${TS_VERSION}.tar.bz2 | tar xj --strip-components=1",
            "container": "alpine:3.9",
            "entrypoint": "ash"
        }
    },
    "variables": [
        {
            "name": "Server Version",
            "description": "The version of Teamspeak 3 to use when running the server.",
            "env_variable": "TS_VERSION",
            "default_value": "latest",
            "user_viewable": 1,
            "user_editable": 1,
            "rules": "required|string|max:6"
        },
        {
            "name": "File Transfer Port",
            "description": "The Teamspeak file transfer port",
            "env_variable": "FILE_TRANSFER",
            "default_value": "30033",
            "user_viewable": 1,
            "user_editable": 0,
            "rules": "required|integer|between:1,65535"
        }
    ]
}<|MERGE_RESOLUTION|>--- conflicted
+++ resolved
@@ -8,11 +8,7 @@
     "author": "support@pterodactyl.io",
     "description": "VoIP software designed with security in mind, featuring crystal clear voice quality, endless customization options, and scalabilty up to thousands of simultaneous users.",
     "image": "quay.io/parkervcp/pterodactyl-images:base_debian",
-<<<<<<< HEAD
-    "startup": ".\/ts3server_minimal_runscript.sh default_voice_port={{SERVER_PORT}} query_port={{SERVER_PORT}}  license_accepted=1",
-=======
     "startup": "./ts3server default_voice_port={{SERVER_PORT}} query_port={{SERVER_PORT}} filetransfer_ip=0.0.0.0 filetransfer_port={{FILE_TRANSFER}} license_accepted=1",
->>>>>>> bd587508
     "config": {
         "files": "{}",
         "startup": "{\r\n    \"done\": \"listening on 0.0.0.0:\",\r\n    \"userInteraction\": []\r\n}",
