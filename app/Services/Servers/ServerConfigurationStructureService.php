<?php

namespace Pterodactyl\Services\Servers;

use Pterodactyl\Models\Mount;
use Pterodactyl\Models\Server;

class ServerConfigurationStructureService
{
    private EnvironmentService $environment;

    /**
     * ServerConfigurationStructureService constructor.
     */
    public function __construct(EnvironmentService $environment)
    {
        $this->environment = $environment;
    }

    /**
     * Return a configuration array for a specific server when passed a server model.
     *
     * DO NOT MODIFY THIS FUNCTION. This powers legacy code handling for the new Wings
     * daemon, if you modify the structure eggs will break unexpectedly.
     */
    public function handle(Server $server, array $override = [], bool $legacy = false): array
    {
        $clone = $server;
        // If any overrides have been set on this call make sure to update them on the
        // cloned instance so that the configuration generated uses them.
        if (!empty($override)) {
            $clone = $server->fresh();
            foreach ($override as $key => $value) {
                $clone->setAttribute($key, $value);
            }
        }

        return $legacy
            ? $this->returnLegacyFormat($clone)
            : $this->returnCurrentFormat($clone);
    }

    /**
     * Returns the new data format used for the Wings daemon.
     */
    protected function returnCurrentFormat(Server $server): array
    {
        return [
            'uuid' => $server->uuid,
            'suspended' => $server->isSuspended(),
            'environment' => $this->environment->handle($server),
            'invocation' => $server->startup,
            'skip_egg_scripts' => $server->skip_scripts,
            'build' => [
                'memory_limit' => $server->memory,
                'swap' => $server->swap,
                'io_weight' => $server->io,
                'cpu_limit' => $server->cpu,
                'threads' => $server->threads,
                'disk_space' => $server->disk,
            ],
            'container' => [
                'image' => $server->image,
                'oom_disabled' => $server->oom_disabled,
                'requires_rebuild' => false,
            ],
            'allocations' => [
                'default' => [
                    'ip' => $server->allocation->ip,
                    'port' => $server->allocation->port,
                ],
                'mappings' => $server->getAllocationMappings(),
            ],
            'mounts' => $server->mounts->map(function (Mount $mount) {
                return [
                    'source' => $mount->source,
                    'target' => $mount->target,
                    'read_only' => $mount->read_only,
                ];
            }),
            'egg' => [
                'id' => $server->egg->uuid,
                'file_denylist' => explode(PHP_EOL, $server->egg->inherit_file_denylist),
            ],
        ];
    }

    /**
     * Returns the legacy server data format to continue support for old egg configurations
     * that have not yet been updated.
     *
     * @deprecated
     */
    protected function returnLegacyFormat(Server $server): array
    {
        return [
            'uuid' => $server->uuid,
            'build' => [
                'default' => [
                    'ip' => $server->allocation->ip,
                    'port' => $server->allocation->port,
                ],
                'ports' => $server->allocations->groupBy('ip')->map(function ($item) {
                    return $item->pluck('port');
                })->toArray(),
                'env' => $this->environment->handle($server),
                'oom_disabled' => $server->oom_disabled,
                'memory' => (int) $server->memory,
                'swap' => (int) $server->swap,
                'io' => (int) $server->io,
                'cpu' => (int) $server->cpu,
                'threads' => $server->threads,
                'disk' => (int) $server->disk,
                'image' => $server->image,
            ],
            'service' => [
                'egg' => $server->egg->uuid,
                'skip_scripts' => $server->skip_scripts,
            ],
            'rebuild' => false,
<<<<<<< HEAD
            'suspended' => $server->isSuspended() ? 1 : 0,
=======
            'suspended' => (int) $server->suspended,
>>>>>>> b7d1c45b
        ];
    }
}<|MERGE_RESOLUTION|>--- conflicted
+++ resolved
@@ -118,11 +118,7 @@
                 'skip_scripts' => $server->skip_scripts,
             ],
             'rebuild' => false,
-<<<<<<< HEAD
             'suspended' => $server->isSuspended() ? 1 : 0,
-=======
-            'suspended' => (int) $server->suspended,
->>>>>>> b7d1c45b
         ];
     }
 }