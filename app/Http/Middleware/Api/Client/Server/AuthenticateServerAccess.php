--- conflicted
+++ resolved
@@ -47,7 +47,6 @@
             }
         }
 
-<<<<<<< HEAD
         if (!$request->routeIs(['api:client:server.delete', 'api:client:server.renew'])) {
             try {
                 $server->validateCurrentState();
@@ -55,25 +54,12 @@
                 // Still allow users to get information about their server if it is installing or
                 // being transferred.
                 if (!$request->routeIs('api:client:server.view')) {
-                    if ($server->isSuspended() && !$request->routeIs('api:client:server.resources')) {
+                    if (($server->isSuspended() || $server->node->isUnderMaintenance()) && !$request->routeIs('api:client:server.resources')) {
                         throw $exception;
                     }
                     if (!$user->root_admin || !$request->routeIs($this->except)) {
                         throw $exception;
                     }
-=======
-        try {
-            $server->validateCurrentState();
-        } catch (ServerStateConflictException $exception) {
-            // Still allow users to get information about their server if it is installing or
-            // being transferred.
-            if (!$request->routeIs('api:client:server.view')) {
-                if (($server->isSuspended() || $server->node->isUnderMaintenance()) && !$request->routeIs('api:client:server.resources')) {
-                    throw $exception;
-                }
-                if (!$user->root_admin || !$request->routeIs($this->except)) {
-                    throw $exception;
->>>>>>> 032e4f2e
                 }
             }
         }
