--- conflicted
+++ resolved
@@ -19,12 +19,8 @@
             ->with('actor')
             ->allowedFilters([AllowedFilter::partial('event')])
             ->allowedSorts(['timestamp'])
-<<<<<<< HEAD
-            ->paginate(min($request->query('per_page', 5), 100))
-=======
             ->whereNotIn('activity_logs.event', ActivityLog::DISABLED_EVENTS)
             ->paginate(min($request->query('per_page', 25), 100))
->>>>>>> 12242848
             ->appends($request->query());
 
         return $this->fractal->collection($activity)
