<?php

namespace Jexactyl\Http\Controllers\Api\Client\Servers;

use Jexactyl\Models\Task;
use Jexactyl\Models\Server;
use Illuminate\Http\Response;
use Jexactyl\Models\Schedule;
use Jexactyl\Facades\Activity;
use Jexactyl\Models\Permission;
use Illuminate\Http\JsonResponse;
<<<<<<< HEAD
use Jexactyl\Repositories\Eloquent\TaskRepository;
use Jexactyl\Exceptions\Http\HttpForbiddenException;
use Jexactyl\Transformers\Api\Client\TaskTransformer;
use Jexactyl\Http\Requests\Api\Client\ClientApiRequest;
use Jexactyl\Http\Controllers\Api\Client\ClientApiController;
use Jexactyl\Exceptions\Service\ServiceLimitExceededException;
=======
use Pterodactyl\Facades\Activity;
use Pterodactyl\Models\Permission;
use Illuminate\Database\ConnectionInterface;
use Pterodactyl\Repositories\Eloquent\TaskRepository;
use Pterodactyl\Exceptions\Http\HttpForbiddenException;
use Pterodactyl\Transformers\Api\Client\TaskTransformer;
use Pterodactyl\Http\Requests\Api\Client\ClientApiRequest;
use Pterodactyl\Http\Controllers\Api\Client\ClientApiController;
use Pterodactyl\Exceptions\Service\ServiceLimitExceededException;
>>>>>>> 866b6df4
use Symfony\Component\HttpKernel\Exception\NotFoundHttpException;
use Jexactyl\Http\Requests\Api\Client\Servers\Schedules\StoreTaskRequest;

class ScheduleTaskController extends ClientApiController
{
    /**
     * ScheduleTaskController constructor.
     */
    public function __construct(
        private ConnectionInterface $connection,
        private TaskRepository $repository
    ) {
        parent::__construct();
    }

    /**
     * Create a new task for a given schedule and store it in the database.
     *
     * @throws \Jexactyl\Exceptions\Model\DataValidationException
     * @throws \Jexactyl\Exceptions\Service\ServiceLimitExceededException
     */
    public function store(StoreTaskRequest $request, Server $server, Schedule $schedule): array
    {
        $limit = config('Jexactyl.client_features.schedules.per_schedule_task_limit', 10);
        if ($schedule->tasks()->count() >= $limit) {
            throw new ServiceLimitExceededException("Schedules may not have more than $limit tasks associated with them. Creating this task would put this schedule over the limit.");
        }

        if ($server->backup_limit === 0 && $request->action === 'backup') {
            throw new HttpForbiddenException("A backup task cannot be created when the server's backup limit is set to 0.");
        }

        /** @var \Jexactyl\Models\Task|null $lastTask */
        $lastTask = $schedule->tasks()->orderByDesc('sequence_id')->first();

<<<<<<< HEAD
        /** @var \Jexactyl\Models\Task $task */
        $task = $this->repository->create([
            'schedule_id' => $schedule->id,
            'sequence_id' => ($lastTask->sequence_id ?? 0) + 1,
            'action' => $request->input('action'),
            'payload' => $request->input('payload') ?? '',
            'time_offset' => $request->input('time_offset'),
            'continue_on_failure' => (bool) $request->input('continue_on_failure'),
        ]);
=======
        /** @var \Pterodactyl\Models\Task $task */
        $task = $this->connection->transaction(function () use ($request, $schedule, $lastTask) {
            $sequenceId = ($lastTask->sequence_id ?? 0) + 1;
            $requestSequenceId = $request->integer('sequence_id', $sequenceId);

            // Ensure that the sequence id is at least 1.
            if ($requestSequenceId < 1) {
                $requestSequenceId = 1;
            }

            // If the sequence id from the request is greater than or equal to the next available
            // sequence id, we don't need to do anything special.  Otherwise, we need to update
            // the sequence id of all tasks that are greater than or equal to the request sequence
            // id to be one greater than the current value.
            if ($requestSequenceId < $sequenceId) {
                $schedule->tasks()
                    ->where('sequence_id', '>=', $requestSequenceId)
                    ->increment('sequence_id');
                $sequenceId = $requestSequenceId;
            }

            return $this->repository->create([
                'schedule_id' => $schedule->id,
                'sequence_id' => $sequenceId,
                'action' => $request->input('action'),
                'payload' => $request->input('payload') ?? '',
                'time_offset' => $request->input('time_offset'),
                'continue_on_failure' => $request->boolean('continue_on_failure'),
            ]);
        });
>>>>>>> 866b6df4

        Activity::event('server:task.create')
            ->subject($schedule, $task)
            ->property(['name' => $schedule->name, 'action' => $task->action, 'payload' => $task->payload])
            ->log();

        return $this->fractal->item($task)
            ->transformWith($this->getTransformer(TaskTransformer::class))
            ->toArray();
    }

    /**
     * Updates a given task for a server.
     *
     * @throws \Jexactyl\Exceptions\Model\DataValidationException
     * @throws \Jexactyl\Exceptions\Repository\RecordNotFoundException
     */
    public function update(StoreTaskRequest $request, Server $server, Schedule $schedule, Task $task): array
    {
        if ($schedule->id !== $task->schedule_id || $server->id !== $schedule->server_id) {
            throw new NotFoundHttpException();
        }

        if ($server->backup_limit === 0 && $request->action === 'backup') {
            throw new HttpForbiddenException("A backup task cannot be created when the server's backup limit is set to 0.");
        }

        $this->connection->transaction(function () use ($request, $schedule, $task) {
            $sequenceId = $request->integer('sequence_id', $task->sequence_id);
            // Ensure that the sequence id is at least 1.
            if ($sequenceId < 1) {
                $sequenceId = 1;
            }

            // Shift all other tasks in the schedule up or down to make room for the new task.
            if ($sequenceId < $task->sequence_id) {
                $schedule->tasks()
                    ->where('sequence_id', '>=', $sequenceId)
                    ->where('sequence_id', '<', $task->sequence_id)
                    ->increment('sequence_id');
            } elseif ($sequenceId > $task->sequence_id) {
                $schedule->tasks()
                    ->where('sequence_id', '>', $task->sequence_id)
                    ->where('sequence_id', '<=', $sequenceId)
                    ->decrement('sequence_id');
            }

            $this->repository->update($task->id, [
                'sequence_id' => $sequenceId,
                'action' => $request->input('action'),
                'payload' => $request->input('payload') ?? '',
                'time_offset' => $request->input('time_offset'),
                'continue_on_failure' => $request->boolean('continue_on_failure'),
            ]);
        });

        Activity::event('server:task.update')
            ->subject($schedule, $task)
            ->property(['name' => $schedule->name, 'action' => $task->action, 'payload' => $task->payload])
            ->log();

        return $this->fractal->item($task->refresh())
            ->transformWith($this->getTransformer(TaskTransformer::class))
            ->toArray();
    }

    /**
     * Delete a given task for a schedule. If there are subsequent tasks stored in the database
     * for this schedule their sequence IDs are decremented properly.
     *
     * @throws \Exception
     */
    public function delete(ClientApiRequest $request, Server $server, Schedule $schedule, Task $task): JsonResponse
    {
        if ($task->schedule_id !== $schedule->id || $schedule->server_id !== $server->id) {
            throw new NotFoundHttpException();
        }

        if (!$request->user()->can(Permission::ACTION_SCHEDULE_UPDATE, $server)) {
            throw new HttpForbiddenException('You do not have permission to perform this action.');
        }

        $schedule->tasks()
            ->where('sequence_id', '>', $task->sequence_id)
            ->decrement('sequence_id');
        $task->delete();

        Activity::event('server:task.delete')->subject($schedule, $task)->property('name', $schedule->name)->log();

        return new JsonResponse(null, Response::HTTP_NO_CONTENT);
    }
}<|MERGE_RESOLUTION|>--- conflicted
+++ resolved
@@ -9,24 +9,13 @@
 use Jexactyl\Facades\Activity;
 use Jexactyl\Models\Permission;
 use Illuminate\Http\JsonResponse;
-<<<<<<< HEAD
+use Illuminate\Database\ConnectionInterface;
 use Jexactyl\Repositories\Eloquent\TaskRepository;
 use Jexactyl\Exceptions\Http\HttpForbiddenException;
 use Jexactyl\Transformers\Api\Client\TaskTransformer;
 use Jexactyl\Http\Requests\Api\Client\ClientApiRequest;
 use Jexactyl\Http\Controllers\Api\Client\ClientApiController;
 use Jexactyl\Exceptions\Service\ServiceLimitExceededException;
-=======
-use Pterodactyl\Facades\Activity;
-use Pterodactyl\Models\Permission;
-use Illuminate\Database\ConnectionInterface;
-use Pterodactyl\Repositories\Eloquent\TaskRepository;
-use Pterodactyl\Exceptions\Http\HttpForbiddenException;
-use Pterodactyl\Transformers\Api\Client\TaskTransformer;
-use Pterodactyl\Http\Requests\Api\Client\ClientApiRequest;
-use Pterodactyl\Http\Controllers\Api\Client\ClientApiController;
-use Pterodactyl\Exceptions\Service\ServiceLimitExceededException;
->>>>>>> 866b6df4
 use Symfony\Component\HttpKernel\Exception\NotFoundHttpException;
 use Jexactyl\Http\Requests\Api\Client\Servers\Schedules\StoreTaskRequest;
 
@@ -62,18 +51,7 @@
         /** @var \Jexactyl\Models\Task|null $lastTask */
         $lastTask = $schedule->tasks()->orderByDesc('sequence_id')->first();
 
-<<<<<<< HEAD
         /** @var \Jexactyl\Models\Task $task */
-        $task = $this->repository->create([
-            'schedule_id' => $schedule->id,
-            'sequence_id' => ($lastTask->sequence_id ?? 0) + 1,
-            'action' => $request->input('action'),
-            'payload' => $request->input('payload') ?? '',
-            'time_offset' => $request->input('time_offset'),
-            'continue_on_failure' => (bool) $request->input('continue_on_failure'),
-        ]);
-=======
-        /** @var \Pterodactyl\Models\Task $task */
         $task = $this->connection->transaction(function () use ($request, $schedule, $lastTask) {
             $sequenceId = ($lastTask->sequence_id ?? 0) + 1;
             $requestSequenceId = $request->integer('sequence_id', $sequenceId);
@@ -103,7 +81,6 @@
                 'continue_on_failure' => $request->boolean('continue_on_failure'),
             ]);
         });
->>>>>>> 866b6df4
 
         Activity::event('server:task.create')
             ->subject($schedule, $task)
