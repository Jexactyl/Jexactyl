--- conflicted
+++ resolved
@@ -42,14 +42,11 @@
 
     /**
      * BackupController constructor.
-<<<<<<< HEAD
      *
      * @param \Pterodactyl\Repositories\Wings\DaemonBackupRepository $repository
      * @param \Pterodactyl\Services\Backups\DeleteBackupService $deleteBackupService
      * @param \Pterodactyl\Services\Backups\InitiateBackupService $initiateBackupService
      * @param \Pterodactyl\Services\Backups\DownloadLinkService $downloadLinkService
-=======
->>>>>>> b7d1c45b
      */
     public function __construct(
         DaemonBackupRepository $repository,
@@ -69,11 +66,8 @@
      * Returns all of the backups for a given server instance in a paginated
      * result set.
      *
-<<<<<<< HEAD
-     * @param \Illuminate\Http\Request $request
-     * @param \Pterodactyl\Models\Server $server
-=======
->>>>>>> b7d1c45b
+     * @param \Illuminate\Http\Request $request
+     * @param \Pterodactyl\Models\Server $server
      * @return array
      */
     public function index(Request $request, Server $server)
@@ -119,12 +113,9 @@
     /**
      * Returns information about a single backup.
      *
-<<<<<<< HEAD
-     * @param \Illuminate\Http\Request $request
-     * @param \Pterodactyl\Models\Server $server
-     * @param \Pterodactyl\Models\Backup $backup
-=======
->>>>>>> b7d1c45b
+     * @param \Illuminate\Http\Request $request
+     * @param \Pterodactyl\Models\Server $server
+     * @param \Pterodactyl\Models\Backup $backup
      * @return array
      */
     public function view(Request $request, Server $server, Backup $backup)
@@ -142,12 +133,9 @@
      * Deletes a backup from the panel as well as the remote source where it is currently
      * being stored.
      *
-<<<<<<< HEAD
-     * @param \Illuminate\Http\Request $request
-     * @param \Pterodactyl\Models\Server $server
-     * @param \Pterodactyl\Models\Backup $backup
-=======
->>>>>>> b7d1c45b
+     * @param \Illuminate\Http\Request $request
+     * @param \Pterodactyl\Models\Server $server
+     * @param \Pterodactyl\Models\Backup $backup
      * @return \Illuminate\Http\JsonResponse
      *
      * @throws \Throwable
