<?php

namespace Pterodactyl\Http\Controllers\Api\Client\Servers;

use Illuminate\Http\Response;
use Pterodactyl\Models\Server;
<<<<<<< HEAD
use Illuminate\Http\JsonResponse;
use Pterodactyl\Services\Servers\ServerDeletionService;
use Pterodactyl\Repositories\Eloquent\SubuserRepository;
=======
>>>>>>> 2828a4b1
use Pterodactyl\Transformers\Api\Client\ServerTransformer;
use Pterodactyl\Services\Servers\GetUserPermissionsService;
use Pterodactyl\Http\Controllers\Api\Client\ClientApiController;
use Pterodactyl\Http\Requests\Api\Client\Servers\GetServerRequest;
use Symfony\Component\HttpKernel\Exception\BadRequestHttpException;
use Pterodactyl\Http\Requests\Api\Client\Servers\DeleteServerRequest;
use Pterodactyl\Http\Requests\Api\Client\Servers\UpdateBackgroundRequest;

class ServerController extends ClientApiController
{
<<<<<<< HEAD
    private SubuserRepository $repository;
    private ServerDeletionService $deletionService;
    private GetUserPermissionsService $permissionsService;

    /**
     * ServerController constructor.
     */
    public function __construct(
        GetUserPermissionsService $permissionsService,
        ServerDeletionService $deletionService,
        SubuserRepository $repository,
    )
    {
        parent::__construct();

        $this->repository = $repository;
        $this->deletionService = $deletionService;
        $this->permissionsService = $permissionsService;
=======
    /**
     * ServerController constructor.
     */
    public function __construct(private GetUserPermissionsService $permissionsService)
    {
        parent::__construct();
>>>>>>> 2828a4b1
    }

    /**
     * Transform an individual server into a response that can be consumed by a
     * client using the API.
     */
    public function index(GetServerRequest $request, Server $server): array
    {
        return $this->fractal->item($server)
            ->transformWith($this->getTransformer(ServerTransformer::class))
            ->addMeta([
                'is_server_owner' => $request->user()->id === $server->owner_id,
                'user_permissions' => $this->permissionsService->handle($server, $request->user()),
            ])
            ->toArray();
    }

    /**
     * Updates the background image for a server.
     */
    public function updateBackground(UpdateBackgroundRequest $request, Server $server): JsonResponse
    {
        $url = $request->input('bg');
        $server->update(['bg' => $url]);

        return new JsonResponse([], Response::HTTP_NO_CONTENT);
    }

    /**
     * Deletes the requested server via the API and
     * returns the resources to the authenticated user.
     * 
     * @throws DisplayException
     */
    public function delete(DeleteServerRequest $request, Server $server): JsonResponse
    {
        $user = $request->user();

        if ($user->id != $server->owner_id) {
            throw new DisplayException('You are not authorized to perform this action.');
        };

        if ($this->settings->get('jexactyl::renewal:deletion') != 'true') {
            throw new DisplayException('This feature has been locked by administrators.');
        };

        try {
            $this->deletionService->returnResources(true)->handle($server);
        } catch (DisplayException $ex) {
            throw new DisplayException('Unable to delete the server from the system.');
        }

        return new JsonResponse([], Response::HTTP_NO_CONTENT);
    }
}<|MERGE_RESOLUTION|>--- conflicted
+++ resolved
@@ -4,12 +4,7 @@
 
 use Illuminate\Http\Response;
 use Pterodactyl\Models\Server;
-<<<<<<< HEAD
-use Illuminate\Http\JsonResponse;
-use Pterodactyl\Services\Servers\ServerDeletionService;
-use Pterodactyl\Repositories\Eloquent\SubuserRepository;
-=======
->>>>>>> 2828a4b1
+use Pterodactyl\Services\Server\ServerDeletionService;
 use Pterodactyl\Transformers\Api\Client\ServerTransformer;
 use Pterodactyl\Services\Servers\GetUserPermissionsService;
 use Pterodactyl\Http\Controllers\Api\Client\ClientApiController;
@@ -20,33 +15,12 @@
 
 class ServerController extends ClientApiController
 {
-<<<<<<< HEAD
-    private SubuserRepository $repository;
-    private ServerDeletionService $deletionService;
-    private GetUserPermissionsService $permissionsService;
-
     /**
      * ServerController constructor.
      */
-    public function __construct(
-        GetUserPermissionsService $permissionsService,
-        ServerDeletionService $deletionService,
-        SubuserRepository $repository,
-    )
+    public function __construct(private GetUserPermissionsService $permissionsService, ServerDeletionService $deletionService)
     {
         parent::__construct();
-
-        $this->repository = $repository;
-        $this->deletionService = $deletionService;
-        $this->permissionsService = $permissionsService;
-=======
-    /**
-     * ServerController constructor.
-     */
-    public function __construct(private GetUserPermissionsService $permissionsService)
-    {
-        parent::__construct();
->>>>>>> 2828a4b1
     }
 
     /**
