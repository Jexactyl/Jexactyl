<?php

namespace Pterodactyl\Http\Controllers\Api\Client\Servers;

use Illuminate\Http\Response;
use Pterodactyl\Models\Server;
use Illuminate\Http\JsonResponse;
use Pterodactyl\Services\Servers\ServerDeletionService;
use Pterodactyl\Repositories\Eloquent\SubuserRepository;
use Pterodactyl\Transformers\Api\Client\ServerTransformer;
use Pterodactyl\Services\Servers\GetUserPermissionsService;
use Pterodactyl\Http\Controllers\Api\Client\ClientApiController;
use Pterodactyl\Http\Requests\Api\Client\Servers\GetServerRequest;
use Pterodactyl\Http\Requests\Api\Client\Servers\DeleteServerRequest;

class ServerController extends ClientApiController
{
    private SubuserRepository $repository;
    private ServerDeletionService $deletionService;
    private GetUserPermissionsService $permissionsService;

    /**
     * ServerController constructor.
     */
    public function __construct(
        GetUserPermissionsService $permissionsService,
        ServerDeletionService $deletionService,
        SubuserRepository $repository,
    )
    {
        parent::__construct();

        $this->repository = $repository;
        $this->deletionService = $deletionService;
        $this->permissionsService = $permissionsService;
    }

    /**
     * Transform an individual server into a response that can be consumed by a
     * client using the API.
     */
    public function index(GetServerRequest $request, Server $server): array
    {
        return $this->fractal->item($server)
            ->transformWith($this->getTransformer(ServerTransformer::class))
            ->addMeta([
                'is_server_owner' => $request->user()->id === $server->owner_id,
                'user_permissions' => $this->permissionsService->handle($server, $request->user()),
            ])
            ->toArray();
    }

    /**
     * Deletes the requested server via the API and
     * returns the resources to the authenticated user.
     *
     * @throws DisplayException
     */
    public function delete(DeleteServerRequest $request, Server $server): JsonResponse
    {
        $user = $request->user();

        if ($user->id != $server->owner_id) {
            throw new DisplayException('您无权执行此操作。');
        };

        try {
            $this->deletionService->returnResources(true)->handle($server);
        } catch (DisplayException $ex) {
            throw new DisplayException('Unable to delete the server from the system.');
        }

        try {
            $user->update([
                'store_cpu' => $user->store_cpu + $server->cpu,
                'store_memory' => $user->store_memory + $server->memory,
                'store_disk' => $user->store_disk + $server->disk,
                'store_slots' => $user->store_slots + 1,
                'store_ports' => $user->store_ports + $server->allocation_limit,
                'store_backups' => $user->store_backups + $server->backup_limit,
                'store_databases' => $user->store_databases + $server->database_limit,
            ]);
        } catch (DisplayException $ex) {
            throw new DisplayException('无法将资源添加到该用户。');
        };

<<<<<<< HEAD
        try {
            $this->deletionService->handle($server);
        } catch (DisplayException $ex) {
            throw new DisplayException('无法从系统中删除服务器实例。');
        }

=======
>>>>>>> 94196323
        return new JsonResponse([], Response::HTTP_NO_CONTENT);
    }
}<|MERGE_RESOLUTION|>--- conflicted
+++ resolved
@@ -84,15 +84,6 @@
             throw new DisplayException('无法将资源添加到该用户。');
         };
 
-<<<<<<< HEAD
-        try {
-            $this->deletionService->handle($server);
-        } catch (DisplayException $ex) {
-            throw new DisplayException('无法从系统中删除服务器实例。');
-        }
-
-=======
->>>>>>> 94196323
         return new JsonResponse([], Response::HTTP_NO_CONTENT);
     }
 }