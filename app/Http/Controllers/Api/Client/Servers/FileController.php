--- conflicted
+++ resolved
@@ -75,7 +75,6 @@
     /**
      * Return the contents of a specified file for the user.
      *
-<<<<<<< HEAD
      * @param \Pterodactyl\Http\Requests\Api\Client\Servers\Files\GetFileContentsRequest $request
      * @param \Pterodactyl\Models\Server $server
      * @return \Illuminate\Http\Response
@@ -86,20 +85,6 @@
     {
         $response = $this->fileRepository->setServer($server)->getContent(
             $request->get('file'), config('pterodactyl.files.max_edit_size')
-=======
-     * @throws \Pterodactyl\Exceptions\Http\Server\FileSizeTooLargeException
-     * @throws \Pterodactyl\Exceptions\Http\Connection\DaemonConnectionException
-     */
-    public function contents(GetFileContentsRequest $request, Server $server): Response
-    {
-        return new Response(
-            $this->fileRepository->setServer($server)->getContent(
-                $request->get('file'),
-                config('pterodactyl.files.max_edit_size')
-            ),
-            Response::HTTP_OK,
-            ['Content-Type' => 'text/plain']
->>>>>>> b7d1c45b
         );
 
         return new Response($response, Response::HTTP_OK, ['Content-Type' => 'text/plain']);
@@ -142,15 +127,7 @@
     /**
      * Writes the contents of the specified file to the server.
      *
-<<<<<<< HEAD
-     * @param \Pterodactyl\Http\Requests\Api\Client\Servers\Files\WriteFileContentRequest $request
-     * @param \Pterodactyl\Models\Server $server
-     * @return \Illuminate\Http\JsonResponse
-     *
-     * @throws \Throwable
-=======
-     * @throws \Pterodactyl\Exceptions\Http\Connection\DaemonConnectionException
->>>>>>> b7d1c45b
+     * @throws \Pterodactyl\Exceptions\Http\Connection\DaemonConnectionException
      */
     public function write(WriteFileContentRequest $request, Server $server): JsonResponse
     {
@@ -169,15 +146,11 @@
     /**
      * Creates a new folder on the server.
      *
-<<<<<<< HEAD
      * @param \Pterodactyl\Http\Requests\Api\Client\Servers\Files\CreateFolderRequest $request
      * @param \Pterodactyl\Models\Server $server
      * @return \Illuminate\Http\JsonResponse
      *
      * @throws \Throwable
-=======
-     * @throws \Pterodactyl\Exceptions\Http\Connection\DaemonConnectionException
->>>>>>> b7d1c45b
      */
     public function create(CreateFolderRequest $request, Server $server): JsonResponse
     {
@@ -196,15 +169,11 @@
     /**
      * Renames a file on the remote machine.
      *
-<<<<<<< HEAD
      * @param \Pterodactyl\Http\Requests\Api\Client\Servers\Files\RenameFileRequest $request
      * @param \Pterodactyl\Models\Server $server
      * @return \Illuminate\Http\JsonResponse
      *
      * @throws \Throwable
-=======
-     * @throws \Pterodactyl\Exceptions\Http\Connection\DaemonConnectionException
->>>>>>> b7d1c45b
      */
     public function rename(RenameFileRequest $request, Server $server): JsonResponse
     {
@@ -222,15 +191,7 @@
     /**
      * Copies a file on the server.
      *
-<<<<<<< HEAD
-     * @param \Pterodactyl\Http\Requests\Api\Client\Servers\Files\CopyFileRequest $request
-     * @param \Pterodactyl\Models\Server $server
-     * @return \Illuminate\Http\JsonResponse
-     *
-     * @throws \Throwable
-=======
-     * @throws \Pterodactyl\Exceptions\Http\Connection\DaemonConnectionException
->>>>>>> b7d1c45b
+     * @throws \Pterodactyl\Exceptions\Http\Connection\DaemonConnectionException
      */
     public function copy(CopyFileRequest $request, Server $server): JsonResponse
     {
@@ -247,15 +208,7 @@
     }
 
     /**
-<<<<<<< HEAD
-     * @param \Pterodactyl\Http\Requests\Api\Client\Servers\Files\CompressFilesRequest $request
-     * @param \Pterodactyl\Models\Server $server
-     * @return array
-     *
-     * @throws \Throwable
-=======
-     * @throws \Pterodactyl\Exceptions\Http\Connection\DaemonConnectionException
->>>>>>> b7d1c45b
+     * @throws \Pterodactyl\Exceptions\Http\Connection\DaemonConnectionException
      */
     public function compress(CompressFilesRequest $request, Server $server): array
     {
@@ -263,7 +216,6 @@
             // Allow up to five minutes for this request to process before timing out.
             set_time_limit(300);
 
-<<<<<<< HEAD
             $audit->metadata = ['root' => $request->input('root'), 'files' => $request->input('files')];
 
             return $this->fileRepository->setServer($server)
@@ -271,13 +223,6 @@
                     $request->input('root'), $request->input('files')
                 );
         });
-=======
-        $file = $this->fileRepository->setServer($server)
-            ->compressFiles(
-                $request->input('root'),
-                $request->input('files')
-            );
->>>>>>> b7d1c45b
 
         return $this->fractal->item($file)
             ->transformWith($this->getTransformer(FileObjectTransformer::class))
@@ -285,15 +230,7 @@
     }
 
     /**
-<<<<<<< HEAD
-     * @param \Pterodactyl\Http\Requests\Api\Client\Servers\Files\DecompressFilesRequest $request
-     * @param \Pterodactyl\Models\Server $server
-     * @return \Illuminate\Http\JsonResponse
-     *
-     * @throws \Throwable
-=======
-     * @throws \Pterodactyl\Exceptions\Http\Connection\DaemonConnectionException
->>>>>>> b7d1c45b
+     * @throws \Pterodactyl\Exceptions\Http\Connection\DaemonConnectionException
      */
     public function decompress(DecompressFilesRequest $request, Server $server): JsonResponse
     {
@@ -313,12 +250,7 @@
     /**
      * Deletes files or folders for the server in the given root directory.
      *
-<<<<<<< HEAD
-     * @param \Pterodactyl\Http\Requests\Api\Client\Servers\Files\DeleteFileRequest $request
-     * @param \Pterodactyl\Models\Server $server
-     * @return \Illuminate\Http\JsonResponse
-     *
-     * @throws \Throwable
+     * @throws \Pterodactyl\Exceptions\Http\Connection\DaemonConnectionException
      */
     public function delete(DeleteFileRequest $request, Server $server): JsonResponse
     {
@@ -330,17 +262,6 @@
                     $request->input('root'), $request->input('files')
                 );
         });
-=======
-     * @throws \Pterodactyl\Exceptions\Http\Connection\DaemonConnectionException
-     */
-    public function delete(DeleteFileRequest $request, Server $server): JsonResponse
-    {
-        $this->fileRepository->setServer($server)
-            ->deleteFiles(
-                $request->input('root'),
-                $request->input('files')
-            );
->>>>>>> b7d1c45b
 
         return new JsonResponse([], Response::HTTP_NO_CONTENT);
     }
