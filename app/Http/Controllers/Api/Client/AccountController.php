<?php

namespace Pterodactyl\Http\Controllers\Api\Client;

use Illuminate\Http\RedirectResponse;
use Illuminate\Http\Request;
use Illuminate\Support\Facades\Redirect;
use Pterodactyl\Models\User;
use Illuminate\Http\Response;
use Illuminate\Auth\AuthManager;
use Illuminate\Http\JsonResponse;
use Pterodactyl\Facades\Activity;
use Illuminate\Support\Facades\Auth;
use Illuminate\Support\Facades\Http;
use Pterodactyl\Services\Users\UserUpdateService;
use Pterodactyl\Transformers\Api\Client\AccountTransformer;
use Pterodactyl\Http\Requests\Api\Client\Account\UpdateEmailRequest;
use Pterodactyl\Http\Requests\Api\Client\Account\UpdatePasswordRequest;
use Pterodactyl\Http\Requests\Api\Client\Account\UpdateUsernameRequest;

class AccountController extends ClientApiController
{
    /**
     * AccountController constructor.
     */
    public function __construct(private AuthManager $manager, private UserUpdateService $updateService)
    {
        parent::__construct();
<<<<<<< HEAD

        $this->manager = $manager;
        $this->updateService = $updateService;
=======
>>>>>>> 2828a4b1
    }

    public function index(Request $request): array
    {
        return $this->fractal->item($request->user())
            ->transformWith($this->getTransformer(AccountTransformer::class))
            ->toArray();
    }

    /**
     * Update the authenticated user's email address.
     */
    public function updateEmail(UpdateEmailRequest $request): JsonResponse
    {
        $original = $request->user()->email;
        $this->updateService->handle($request->user(), $request->validated());

        if ($original !== $request->input('email')) {
            Activity::event('user:account.email-changed')
                ->property(['old' => $original, 'new' => $request->input('email')])
                ->log();
        }

        return new JsonResponse([], Response::HTTP_NO_CONTENT);
    }

    /**
     * Update the authenticated user's password. All existing sessions will be logged
     * out immediately.
     *
     * @throws \Throwable
     */
    public function updatePassword(UpdatePasswordRequest $request): JsonResponse
    {
        $user = $this->updateService->handle($request->user(), $request->validated());

        $guard = $this->manager->guard();
        // If you do not update the user in the session you'll end up working with a
        // cached copy of the user that does not include the updated password. Do this
        // to correctly store the new user details in the guard and allow the logout
        // other devices functionality to work.
        $guard->setUser($user);

        // This method doesn't exist in the stateless Sanctum world.
        if (method_exists($guard, 'logoutOtherDevices')) {
            $guard->logoutOtherDevices($request->input('password'));
        }

        Activity::event('user:account.password-changed')->log();

        return new JsonResponse([], Response::HTTP_NO_CONTENT);
    }

    /**
     * Update the authenticated user's username.
     *
     * @throws \Pterodactyl\Exceptions\Model\DataValidationException
     * @throws \Pterodactyl\Exceptions\Repository\RecordNotFoundException
     */
    public function updateUsername(UpdateUsernameRequest $request): JsonResponse
    {
        $original = $request->user()->username;

        $this->updateService->handle($request->user(), $request->validated());

        Activity::event('user:account.username-changed')
            ->property(['old' => $original, 'new' => $request->input('username')])
            ->log();

        return new JsonResponse([], Response::HTTP_NO_CONTENT);
    }

    public function discord(): JsonResponse
    {
        return new JsonResponse([
            'https://discord.com/api/oauth2/authorize?'
            . 'client_id=' . $this->settings->get('jexactyl::discord:id')
            . '&redirect_uri=' . route('api:client.account.discord.callback')
            . '&response_type=code&scope=identify%20email%20guilds%20guilds.join&prompt=none',
        ], 200, [], null, false);
    }

    public function discordCallback(Request $request): RedirectResponse
    {
        $code = Http::asForm()->post('https://discord.com/api/oauth2/token', [
            'client_id' => $this->settings->get('jexactyl::discord:id'),
            'client_secret' => $this->settings->get('jexactyl::discord:secret'),
            'grant_type' => 'authorization_code',
            'code' => $request->input('code'),
            'redirect_uri' => route('api:client.account.discord.callback'),
        ]);

        if (!$code->ok()) {
            return redirect('/account');
        }

        $req = json_decode($code->body());
        if (preg_match('(email|identify)', $req->scope) !== 1) {
            return redirect('/account');
        }

        $discord = json_decode(Http::withHeaders(['Authorization' => 'Bearer ' . $req->access_token])->asForm()->get('https://discord.com/api/users/@me')->body());

        User::query()->where('id', '=', Auth::user()->id)->update(['discord_id' => $discord->id]);

        return redirect('/account');
    }
}<|MERGE_RESOLUTION|>--- conflicted
+++ resolved
@@ -26,12 +26,6 @@
     public function __construct(private AuthManager $manager, private UserUpdateService $updateService)
     {
         parent::__construct();
-<<<<<<< HEAD
-
-        $this->manager = $manager;
-        $this->updateService = $updateService;
-=======
->>>>>>> 2828a4b1
     }
 
     public function index(Request $request): array
