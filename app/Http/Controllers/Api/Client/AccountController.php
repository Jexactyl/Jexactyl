--- conflicted
+++ resolved
@@ -6,11 +6,8 @@
 use Illuminate\Http\Response;
 use Illuminate\Auth\AuthManager;
 use Illuminate\Http\JsonResponse;
-<<<<<<< HEAD
+use Pterodactyl\Facades\Activity;
 use Pterodactyl\Models\AccountLog;
-=======
-use Pterodactyl\Facades\Activity;
->>>>>>> 8cf1311b
 use Pterodactyl\Services\Users\UserUpdateService;
 use Pterodactyl\Transformers\Api\Client\AccountTransformer;
 use Pterodactyl\Http\Requests\Api\Client\Account\UpdateEmailRequest;
@@ -61,20 +58,15 @@
         $original = $request->user()->email;
         $this->updateService->handle($request->user(), $request->validated());
 
-<<<<<<< HEAD
         $this->log->create([
             'user_id' => $request->user()->id,
-            'action' => 'Email has been updated successfully.',
             'ip_address' => $request->getClientIp(),
         ]);
-=======
+
         Activity::event('user:account.email-changed')
             ->property(['old' => $original, 'new' => $request->input('email')])
-            ->log();
->>>>>>> 8cf1311b
 
         return new JsonResponse([], Response::HTTP_NO_CONTENT);
-    }
 
     /**
      * Update the authenticated user's password. All existing sessions will be logged
@@ -98,12 +90,13 @@
             $guard->logoutOtherDevices($request->input('password'));
         }
 
-<<<<<<< HEAD
         $this->log->create([
             'user_id' => $request->user()->id,
             'action' => 'Password has been updated successfully.',
             'ip_address' => $request->getClientIp(),
         ]);
+
+        Activity::event('user:account.password-changed')->log();
 
         return new JsonResponse([], Response::HTTP_NO_CONTENT);
     }
@@ -123,9 +116,8 @@
             'action' => 'Username has been updated successfully.',
             'ip_address' => $request->getClientIp(),
         ]);
-=======
-        Activity::event('user:account.password-changed')->log();
->>>>>>> 8cf1311b
+    
+        Activity::event('user:account.username-changed')->log();
 
         return new JsonResponse([], Response::HTTP_NO_CONTENT);
     }
