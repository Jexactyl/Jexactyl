<?php

namespace Pterodactyl\Http\Controllers\Api\Client;

use Illuminate\Http\JsonResponse;
<<<<<<< HEAD
use Pterodactyl\Models\AccountLog;
=======
use Pterodactyl\Facades\Activity;
>>>>>>> 8cf1311b
use Pterodactyl\Http\Requests\Api\Client\ClientApiRequest;
use Pterodactyl\Transformers\Api\Client\UserSSHKeyTransformer;
use Pterodactyl\Http\Requests\Api\Client\Account\StoreSSHKeyRequest;

class SSHKeyController extends ClientApiController
{
    /**
     * @var \Pterodactyl\Models\AccountLog
     */
    private $log;

    /**
     * SSHKeyController constructor.
     */
    public function __construct(
        AccountLog $log,
    ) {
        parent::__construct();

        $this->log = $log;
    }

    /**
     * Returns all of the SSH keys that have been configured for the logged in
     * user account.
     */
    public function index(ClientApiRequest $request): array
    {
        return $this->fractal->collection($request->user()->sshKeys)
            ->transformWith($this->getTransformer(UserSSHKeyTransformer::class))
            ->toArray();
    }

    /**
     * Stores a new SSH key for the authenticated user's account.
     */
    public function store(StoreSSHKeyRequest $request): array
    {
        $model = $request->user()->sshKeys()->create([
            'name' => $request->input('name'),
            'public_key' => $request->getPublicKey(),
            'fingerprint' => $request->getKeyFingerprint(),
        ]);

<<<<<<< HEAD
        $this->log->create([
            'user_id' => $request->user()->id,
            'action' => 'SSH key ('.$request->input('name').') was created.',
            'ip_address' => $request->getClientIp(),
        ]);
=======
        Activity::event('user:ssh-key.create')
            ->subject($model)
            ->property('fingerprint', $request->getKeyFingerprint())
            ->log();
>>>>>>> 8cf1311b

        return $this->fractal->item($model)
            ->transformWith($this->getTransformer(UserSSHKeyTransformer::class))
            ->toArray();
    }

    /**
     * Deletes an SSH key from the user's account.
     */
    public function delete(ClientApiRequest $request, string $identifier): JsonResponse
    {
<<<<<<< HEAD
        $key = $request->user()->sshKeys()->where('fingerprint', $identifier)->get();

        $key->delete();

        $this->log->create([
            'user_id' => $request->user()->id,
            'action' => 'SSH key ('.$key->name.') was deleted.',
            'ip_address' => $request->getClientIp(),
        ]);
=======
        $key = $request->user()->sshKeys()->where('fingerprint', $identifier)->firstOrFail();

        $key->delete();

        Activity::event('user:ssh-key.delete')
            ->subject($key)
            ->property('fingerprint', $key->fingerprint)
            ->log();
>>>>>>> 8cf1311b

        return new JsonResponse([], JsonResponse::HTTP_NO_CONTENT);
    }
}<|MERGE_RESOLUTION|>--- conflicted
+++ resolved
@@ -3,11 +3,8 @@
 namespace Pterodactyl\Http\Controllers\Api\Client;
 
 use Illuminate\Http\JsonResponse;
-<<<<<<< HEAD
+use Pterodactyl\Facades\Activity;
 use Pterodactyl\Models\AccountLog;
-=======
-use Pterodactyl\Facades\Activity;
->>>>>>> 8cf1311b
 use Pterodactyl\Http\Requests\Api\Client\ClientApiRequest;
 use Pterodactyl\Transformers\Api\Client\UserSSHKeyTransformer;
 use Pterodactyl\Http\Requests\Api\Client\Account\StoreSSHKeyRequest;
@@ -52,18 +49,16 @@
             'fingerprint' => $request->getKeyFingerprint(),
         ]);
 
-<<<<<<< HEAD
         $this->log->create([
             'user_id' => $request->user()->id,
             'action' => 'SSH key ('.$request->input('name').') was created.',
             'ip_address' => $request->getClientIp(),
         ]);
-=======
+
         Activity::event('user:ssh-key.create')
             ->subject($model)
             ->property('fingerprint', $request->getKeyFingerprint())
             ->log();
->>>>>>> 8cf1311b
 
         return $this->fractal->item($model)
             ->transformWith($this->getTransformer(UserSSHKeyTransformer::class))
@@ -75,8 +70,7 @@
      */
     public function delete(ClientApiRequest $request, string $identifier): JsonResponse
     {
-<<<<<<< HEAD
-        $key = $request->user()->sshKeys()->where('fingerprint', $identifier)->get();
+        $key = $request->user()->sshKeys()->where('fingerprint', $identifier)->firstOrFail();
 
         $key->delete();
 
@@ -85,16 +79,11 @@
             'action' => 'SSH key ('.$key->name.') was deleted.',
             'ip_address' => $request->getClientIp(),
         ]);
-=======
-        $key = $request->user()->sshKeys()->where('fingerprint', $identifier)->firstOrFail();
-
-        $key->delete();
 
         Activity::event('user:ssh-key.delete')
             ->subject($key)
             ->property('fingerprint', $key->fingerprint)
             ->log();
->>>>>>> 8cf1311b
 
         return new JsonResponse([], JsonResponse::HTTP_NO_CONTENT);
     }
