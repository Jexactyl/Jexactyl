<?php

namespace Pterodactyl\Http\Controllers\Api\Client;

use Pterodactyl\Models\ApiKey;
use Illuminate\Http\JsonResponse;
use Pterodactyl\Models\AccountLog;
use Pterodactyl\Exceptions\DisplayException;
use Illuminate\Contracts\Encryption\Encrypter;
use Pterodactyl\Services\Api\KeyCreationService;
use Pterodactyl\Repositories\Eloquent\ApiKeyRepository;
use Pterodactyl\Http\Requests\Api\Client\ClientApiRequest;
use Pterodactyl\Transformers\Api\Client\ApiKeyTransformer;
use Symfony\Component\HttpKernel\Exception\NotFoundHttpException;
use Pterodactyl\Http\Requests\Api\Client\Account\StoreApiKeyRequest;

class ApiKeyController extends ClientApiController
{
    /**
     * @var \Pterodactyl\Services\Api\KeyCreationService
     */
    private $keyCreationService;

    /**
     * @var \Illuminate\Contracts\Encryption\Encrypter
     */
    private $encrypter;

    /**
     * @var \Pterodactyl\Repositories\Eloquent\ApiKeyRepository
     */
    private $repository;

    /**
     * @var \Pterodactyl\Models\AccountLog
     */
    private $log;

    /**
     * ApiKeyController constructor.
     */
    public function __construct(
        Encrypter $encrypter,
        KeyCreationService $keyCreationService,
        ApiKeyRepository $repository,
        AccountLog $log,
    ) {
        parent::__construct();

        $this->encrypter = $encrypter;
        $this->keyCreationService = $keyCreationService;
        $this->repository = $repository;
        $this->log = $log;
    }

    /**
     * Returns all of the API keys that exist for the given client.
     *
     * @return array
     */
    public function index(ClientApiRequest $request)
    {
        return $this->fractal->collection($request->user()->apiKeys)
            ->transformWith($this->getTransformer(ApiKeyTransformer::class))
            ->toArray();
    }

    /**
     * Store a new API key for a user's account.
     *
     * @return array
     *
     * @throws \Pterodactyl\Exceptions\DisplayException
     */
    public function store(StoreApiKeyRequest $request)
    {
        if ($request->user()->apiKeys->count() >= 5) {
            throw new DisplayException('You have reached the account limit for number of API keys.');
        }

        $token = $request->user()->createToken(
            $request->input('description'),
            $request->input('allowed_ips')
        );

<<<<<<< HEAD
        $this->log->create([
            'user_id' => $request->user()->id,
            'action' => 'API key ('.$key->identifier.') was created.',
            'ip_address' => $request->getClientIp(),
        ]);

        return $this->fractal->item($key)
=======
        return $this->fractal->item($token->accessToken)
>>>>>>> b051718a
            ->transformWith($this->getTransformer(ApiKeyTransformer::class))
            ->addMeta(['secret_token' => $token->plainTextToken])
            ->toArray();
    }

    /**
     * Deletes a given API key.
     *
     * @return \Illuminate\Http\JsonResponse
     */
    public function delete(ClientApiRequest $request, string $identifier)
    {
        $response = $this->repository->deleteWhere([
            'key_type' => ApiKey::TYPE_ACCOUNT,
            'user_id' => $request->user()->id,
            'identifier' => $identifier,
        ]);

        $this->log->create([
            'user_id' => $request->user()->id,
            'action' => 'API key ('.$key->identifier.') was deleted.',
            'ip_address' => $request->getClientIp(),
        ]);

        if (!$response) {
            throw new NotFoundHttpException();
        }

        return new JsonResponse([], JsonResponse::HTTP_NO_CONTENT);
    }
}<|MERGE_RESOLUTION|>--- conflicted
+++ resolved
@@ -83,17 +83,13 @@
             $request->input('allowed_ips')
         );
 
-<<<<<<< HEAD
         $this->log->create([
             'user_id' => $request->user()->id,
             'action' => 'API key ('.$key->identifier.') was created.',
             'ip_address' => $request->getClientIp(),
         ]);
 
-        return $this->fractal->item($key)
-=======
         return $this->fractal->item($token->accessToken)
->>>>>>> b051718a
             ->transformWith($this->getTransformer(ApiKeyTransformer::class))
             ->addMeta(['secret_token' => $token->plainTextToken])
             ->toArray();
@@ -114,7 +110,7 @@
 
         $this->log->create([
             'user_id' => $request->user()->id,
-            'action' => 'API key ('.$key->identifier.') was deleted.',
+            'action' => 'API key ('.$identifier.') was deleted.',
             'ip_address' => $request->getClientIp(),
         ]);
 
