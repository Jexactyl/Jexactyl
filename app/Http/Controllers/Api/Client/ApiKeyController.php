<?php

namespace Pterodactyl\Http\Controllers\Api\Client;

use Pterodactyl\Models\ApiKey;
use Illuminate\Http\JsonResponse;
use Pterodactyl\Facades\Activity;
use Pterodactyl\Exceptions\DisplayException;
use Illuminate\Contracts\Encryption\Encrypter;
use Pterodactyl\Services\Api\KeyCreationService;
use Pterodactyl\Repositories\Eloquent\ApiKeyRepository;
use Pterodactyl\Http\Requests\Api\Client\ClientApiRequest;
use Pterodactyl\Transformers\Api\Client\ApiKeyTransformer;
use Pterodactyl\Http\Requests\Api\Client\Account\StoreApiKeyRequest;

class ApiKeyController extends ClientApiController
{
    /**
<<<<<<< HEAD
     * @var \Pterodactyl\Services\Api\KeyCreationService
     */
    private $keyCreationService;

    /**
     * @var \Illuminate\Contracts\Encryption\Encrypter
     */
    private $encrypter;

    /**
     * @var \Pterodactyl\Repositories\Eloquent\ApiKeyRepository
     */
    private $repository;

    /**
     * ApiKeyController constructor.
     */
    public function __construct(
        Encrypter $encrypter,
        KeyCreationService $keyCreationService,
        ApiKeyRepository $repository
    ) {
        parent::__construct();

        $this->encrypter = $encrypter;
        $this->repository = $repository;
        $this->keyCreationService = $keyCreationService;
    }

    /**
     * Returns all of the API keys that exist for the given client.
     *
     * @return array
=======
     * Returns all the API keys that exist for the given client.
>>>>>>> 2828a4b1
     */
    public function index(ClientApiRequest $request): array
    {
        return $this->fractal->collection($request->user()->apiKeys)
            ->transformWith($this->getTransformer(ApiKeyTransformer::class))
            ->toArray();
    }

    /**
     * Store a new API key for a user's account.
     *
     * @throws \Pterodactyl\Exceptions\DisplayException
     */
    public function store(StoreApiKeyRequest $request): array
    {
        if ($request->user()->apiKeys->count() >= 25) {
            throw new DisplayException('You have reached the account limit for number of API keys.');
        }

        $token = $request->user()->createToken(
            $request->input('description'),
            $request->input('allowed_ips')
        );

        Activity::event('user:api-key.create')
            ->subject($token->accessToken)
            ->property('identifier', $token->accessToken->identifier)
            ->log();

        return $this->fractal->item($token->accessToken)
            ->transformWith($this->getTransformer(ApiKeyTransformer::class))
            ->addMeta(['secret_token' => $token->plainTextToken])
            ->toArray();
    }

    /**
     * Deletes a given API key.
     */
    public function delete(ClientApiRequest $request, string $identifier): JsonResponse
    {
        /** @var \Pterodactyl\Models\ApiKey $key */
        $key = $request->user()->apiKeys()
            ->where('key_type', ApiKey::TYPE_ACCOUNT)
            ->where('identifier', $identifier)
            ->firstOrFail();
        
        $key->delete();

        Activity::event('user:api-key.delete')
            ->property('identifier', $key->identifier)
            ->log();

        return new JsonResponse([], JsonResponse::HTTP_NO_CONTENT);
    }
}<|MERGE_RESOLUTION|>--- conflicted
+++ resolved
@@ -16,43 +16,7 @@
 class ApiKeyController extends ClientApiController
 {
     /**
-<<<<<<< HEAD
-     * @var \Pterodactyl\Services\Api\KeyCreationService
-     */
-    private $keyCreationService;
-
-    /**
-     * @var \Illuminate\Contracts\Encryption\Encrypter
-     */
-    private $encrypter;
-
-    /**
-     * @var \Pterodactyl\Repositories\Eloquent\ApiKeyRepository
-     */
-    private $repository;
-
-    /**
-     * ApiKeyController constructor.
-     */
-    public function __construct(
-        Encrypter $encrypter,
-        KeyCreationService $keyCreationService,
-        ApiKeyRepository $repository
-    ) {
-        parent::__construct();
-
-        $this->encrypter = $encrypter;
-        $this->repository = $repository;
-        $this->keyCreationService = $keyCreationService;
-    }
-
-    /**
-     * Returns all of the API keys that exist for the given client.
-     *
-     * @return array
-=======
      * Returns all the API keys that exist for the given client.
->>>>>>> 2828a4b1
      */
     public function index(ClientApiRequest $request): array
     {
