<?php
/**
 * Pterodactyl - Panel
 * Copyright (c) 2015 - 2016 Dane Everitt <dane@daneeveritt.com>.
 *
 * Permission is hereby granted, free of charge, to any person obtaining a copy
 * of this software and associated documentation files (the "Software"), to deal
 * in the Software without restriction, including without limitation the rights
 * to use, copy, modify, merge, publish, distribute, sublicense, and/or sell
 * copies of the Software, and to permit persons to whom the Software is
 * furnished to do so, subject to the following conditions:
 *
 * The above copyright notice and this permission notice shall be included in all
 * copies or substantial portions of the Software.
 *
 * THE SOFTWARE IS PROVIDED "AS IS", WITHOUT WARRANTY OF ANY KIND, EXPRESS OR
 * IMPLIED, INCLUDING BUT NOT LIMITED TO THE WARRANTIES OF MERCHANTABILITY,
 * FITNESS FOR A PARTICULAR PURPOSE AND NONINFRINGEMENT. IN NO EVENT SHALL THE
 * AUTHORS OR COPYRIGHT HOLDERS BE LIABLE FOR ANY CLAIM, DAMAGES OR OTHER
 * LIABILITY, WHETHER IN AN ACTION OF CONTRACT, TORT OR OTHERWISE, ARISING FROM,
 * OUT OF OR IN CONNECTION WITH THE SOFTWARE OR THE USE OR OTHER DEALINGS IN THE
 * SOFTWARE.
 */

namespace Pterodactyl\Http\Controllers\Admin;

use DB;
use Log;
<<<<<<< HEAD
use Validator;
use Storage;

=======
use Alert;
>>>>>>> c3775f41
use Pterodactyl\Models;
use Illuminate\Http\Request;
use Pterodactyl\Exceptions\DisplayException;
use Pterodactyl\Http\Controllers\Controller;
use Pterodactyl\Repositories\ServiceRepository;
use Pterodactyl\Exceptions\DisplayValidationException;

class ServiceController extends Controller
{
    public function __construct()
    {
        //
    }

    public function getIndex(Request $request)
    {
        return view('admin.services.index', [
            'services' => Models\Service::select(
                    'services.*',
                    DB::raw('(SELECT COUNT(*) FROM servers WHERE servers.service = services.id) as c_servers')
                )->get(),
        ]);
    }

    public function getNew(Request $request)
    {
        return view('admin.services.new');
    }

    public function postNew(Request $request)
    {
        try {
            $repo = new ServiceRepository\Service;
            $id = $repo->create($request->except([
                '_token',
            ]));
            Alert::success('Successfully created new service!')->flash();

            return redirect()->route('admin.services.service', $id);
        } catch (DisplayValidationException $ex) {
            return redirect()->route('admin.services.new')->withErrors(json_decode($ex->getMessage()))->withInput();
        } catch (DisplayException $ex) {
            Alert::danger($ex->getMessage())->flash();
        } catch (\Exception $ex) {
            Log::error($ex);
            Alert::danger('An error occured while attempting to add a new service.')->flash();
        }

        return redirect()->route('admin.services.new')->withInput();
    }

    public function getService(Request $request, $service)
    {
        return view('admin.services.view', [
            'service' => Models\Service::findOrFail($service),
            'options' => Models\ServiceOptions::select(
                    'service_options.*',
                    DB::raw('(SELECT COUNT(*) FROM servers WHERE servers.option = service_options.id) as c_servers')
                )->where('parent_service', $service)->get(),
        ]);
    }

    public function postService(Request $request, $service)
    {
        try {
            $repo = new ServiceRepository\Service;
            $repo->update($service, $request->except([
                '_token',
            ]));
            Alert::success('Successfully updated this service.')->flash();
        } catch (DisplayValidationException $ex) {
            return redirect()->route('admin.services.service', $service)->withErrors(json_decode($ex->getMessage()))->withInput();
        } catch (DisplayException $ex) {
            Alert::danger($ex->getMessage())->flash();
        } catch (\Exception $ex) {
            Log::error($ex);
            Alert::danger('An error occurred while attempting to update this service.')->flash();
        }

        return redirect()->route('admin.services.service', $service)->withInput();
    }

    public function deleteService(Request $request, $service)
    {
        try {
            $repo = new ServiceRepository\Service;
            $repo->delete($service);
            Alert::success('Successfully deleted that service.')->flash();

            return redirect()->route('admin.services');
        } catch (DisplayException $ex) {
            Alert::danger($ex->getMessage())->flash();
        } catch (\Exception $ex) {
            Log::error($ex);
            Alert::danger('An error was encountered while attempting to delete that service.')->flash();
        }

        return redirect()->route('admin.services.service', $service);
    }

    public function getOption(Request $request, $service, $option)
    {
        $opt = Models\ServiceOptions::findOrFail($option);

        return view('admin.services.options.view', [
            'service' => Models\Service::findOrFail($opt->parent_service),
            'option' => $opt,
            'variables' => Models\ServiceVariables::where('option_id', $option)->get(),
            'servers' => Models\Server::select('servers.*', 'users.email as a_ownerEmail')
                ->join('users', 'users.id', '=', 'servers.owner')
                ->where('option', $option)
                ->paginate(10),
        ]);
    }

    public function postOption(Request $request, $service, $option)
    {
        try {
            $repo = new ServiceRepository\Option;
            $repo->update($option, $request->except([
                '_token',
            ]));
            Alert::success('Option settings successfully updated.')->flash();
        } catch (DisplayValidationException $ex) {
            return redirect()->route('admin.services.option', [$service, $option])->withErrors(json_decode($ex->getMessage()))->withInput();
        } catch (\Exception $ex) {
            Log::error($ex);
            Alert::danger('An error occured while attempting to modify this option.')->flash();
        }

        return redirect()->route('admin.services.option', [$service, $option])->withInput();
    }

    public function deleteOption(Request $request, $service, $option)
    {
        try {
            $service = Models\ServiceOptions::select('parent_service')->where('id', $option)->first();
            $repo = new ServiceRepository\Option;
            $repo->delete($option);

            Alert::success('Successfully deleted that option.')->flash();

            return redirect()->route('admin.services.service', $service->parent_service);
        } catch (DisplayException $ex) {
            Alert::danger($ex->getMessage())->flash();
        } catch (\Exception $ex) {
            Log::error($ex);
            Alert::danger('An error was encountered while attempting to delete this option.')->flash();
        }

        return redirect()->route('admin.services.option', [$service, $option]);
    }

    public function postOptionVariable(Request $request, $service, $option, $variable)
    {
        try {
            $repo = new ServiceRepository\Variable;

            // Because of the way old() works on the display side we prefix all of the variables with thier ID
            // We need to remove that prefix here since the repo doesn't want it.
            $data = [
                'user_viewable' => '0',
                'user_editable' => '0',
                'required' => '0',
            ];
            foreach ($request->except(['_token']) as $id => $val) {
                $data[str_replace($variable . '_', '', $id)] = $val;
            }
            $repo->update($variable, $data);
            Alert::success('Successfully updated variable.')->flash();
        } catch (DisplayValidationException $ex) {
            $data = [];
            foreach (json_decode($ex->getMessage(), true) as $id => $val) {
                $data[$variable . '_' . $id] = $val;
            }

            return redirect()->route('admin.services.option', [$service, $option])->withErrors((object) $data)->withInput();
        } catch (DisplayException $ex) {
            Alert::danger($ex->getMessage())->flash();
        } catch (\Exception $ex) {
            Log::error($ex);
            Alert::danger('An error occurred while attempting to update this service.')->flash();
        }

        return redirect()->route('admin.services.option', [$service, $option])->withInput();
    }

    public function getNewVariable(Request $request, $service, $option)
    {
        return view('admin.services.options.variable', [
            'service' => Models\Service::findOrFail($service),
            'option' => Models\ServiceOptions::where('parent_service', $service)->where('id', $option)->firstOrFail(),
        ]);
    }

    public function postNewVariable(Request $request, $service, $option)
    {
        try {
            $repo = new ServiceRepository\Variable;
            $repo->create($option, $request->except([
                '_token',
            ]));
            Alert::success('Successfully added new variable to this option.')->flash();

            return redirect()->route('admin.services.option', [$service, $option])->withInput();
        } catch (DisplayValidationException $ex) {
            return redirect()->route('admin.services.option.variable.new', [$service, $option])->withErrors(json_decode($ex->getMessage()))->withInput();
        } catch (DisplayException $ex) {
            Alert::danger($ex->getMessage())->flash();
        } catch (\Exception $ex) {
            Log::error($ex);
            Alert::danger('An error occurred while attempting to add this variable.')->flash();
        }

        return redirect()->route('admin.services.option.variable.new', [$service, $option])->withInput();
    }

    public function newOption(Request $request, $service)
    {
        return view('admin.services.options.new', [
            'service' => Models\Service::findOrFail($service),
        ]);
    }

    public function postNewOption(Request $request, $service)
    {
        try {
            $repo = new ServiceRepository\Option;
            $id = $repo->create($service, $request->except([
                '_token',
            ]));
            Alert::success('Successfully created new service option.')->flash();

            return redirect()->route('admin.services.option', [$service, $id]);
        } catch (DisplayValidationException $ex) {
            return redirect()->route('admin.services.option.new', $service)->withErrors(json_decode($ex->getMessage()))->withInput();
        } catch (\Exception $ex) {
            Log::error($ex);
            Alert::danger('An error occured while attempting to add this service option.')->flash();
        }

        return redirect()->route('admin.services.option.new', $service)->withInput();
    }

    public function deleteVariable(Request $request, $service, $option, $variable)
    {
        try {
            $repo = new ServiceRepository\Variable;
            $repo->delete($variable);
            Alert::success('Deleted variable.')->flash();
        } catch (DisplayException $ex) {
            Alert::danger($ex->getMessage())->flash();
        } catch (\Exception $ex) {
            Log::error($ex);
            Alert::danger('An error occured while attempting to delete that variable.')->flash();
        }

        return redirect()->route('admin.services.option', [$service, $option]);
    }
<<<<<<< HEAD

    public function getConfiguration(Request $request, $serviceId)
    {
        $service = Models\Service::findOrFail($serviceId);
        return view('admin.services.config', [
            'service' => $service,
            'contents' => [
                'json' => Storage::get('services/' . $service->file . '/main.json'),
                'index' => Storage::get('services/' . $service->file . '/index.js')
            ]
        ]);
    }

    public function postConfiguration(Request $request, $serviceId)
    {
        try {
            $repo = new ServiceRepository\Service;
            $repo->updateFile($serviceId, $request->except([
                '_token'
            ]));
            return response('', 204);
        } catch (DisplayException $ex) {
            return response()->json([
                'error' => $ex->getMessage()
            ], 503);
        } catch (\Exception $ex) {
            Log::error($ex);
            return response()->json([
                'error' => 'An error occured while attempting to save the file.'
            ], 503);
        }
    }

=======
>>>>>>> c3775f41
}<|MERGE_RESOLUTION|>--- conflicted
+++ resolved
@@ -26,13 +26,9 @@
 
 use DB;
 use Log;
-<<<<<<< HEAD
+use Alert;
+use Storage;
 use Validator;
-use Storage;
-
-=======
-use Alert;
->>>>>>> c3775f41
 use Pterodactyl\Models;
 use Illuminate\Http\Request;
 use Pterodactyl\Exceptions\DisplayException;
@@ -292,7 +288,6 @@
 
         return redirect()->route('admin.services.option', [$service, $option]);
     }
-<<<<<<< HEAD
 
     public function getConfiguration(Request $request, $serviceId)
     {
@@ -325,7 +320,4 @@
             ], 503);
         }
     }
-
-=======
->>>>>>> c3775f41
 }