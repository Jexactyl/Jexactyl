<?php
/**
 * Pterodactyl - Panel
 * Copyright (c) 2015 - 2017 Dane Everitt <dane@daneeveritt.com>.
 *
 * This software is licensed under the terms of the MIT license.
 * https://opensource.org/licenses/MIT
 */

namespace Pterodactyl\Http\Controllers\Admin;

use Illuminate\Http\Request;
use Pterodactyl\Models\User;
use Pterodactyl\Models\Mount;
use Pterodactyl\Models\Server;
use Pterodactyl\Models\MountServer;
use Prologue\Alerts\AlertsMessageBag;
use Pterodactyl\Exceptions\DisplayException;
use Pterodactyl\Http\Controllers\Controller;
use Illuminate\Validation\ValidationException;
use Pterodactyl\Services\Servers\SuspensionService;
use Pterodactyl\Repositories\Eloquent\MountRepository;
use Pterodactyl\Services\Servers\ServerDeletionService;
use Pterodactyl\Services\Servers\ReinstallServerService;
use Pterodactyl\Exceptions\Model\DataValidationException;
use Pterodactyl\Repositories\Wings\DaemonServerRepository;
use Pterodactyl\Services\Servers\BuildModificationService;
use Pterodactyl\Services\Databases\DatabasePasswordService;
use Pterodactyl\Services\Servers\DetailsModificationService;
use Pterodactyl\Services\Servers\StartupModificationService;
use Pterodactyl\Contracts\Repository\NestRepositoryInterface;
use Pterodactyl\Repositories\Eloquent\DatabaseHostRepository;
use Pterodactyl\Services\Databases\DatabaseManagementService;
use Illuminate\Contracts\Config\Repository as ConfigRepository;
use Pterodactyl\Contracts\Repository\ServerRepositoryInterface;
use Pterodactyl\Contracts\Repository\DatabaseRepositoryInterface;
use Pterodactyl\Contracts\Repository\AllocationRepositoryInterface;
use Pterodactyl\Services\Servers\ServerConfigurationStructureService;
use Pterodactyl\Http\Requests\Admin\Servers\Databases\StoreServerDatabaseRequest;

class ServersController extends Controller
{
    /**
     * @var \Prologue\Alerts\AlertsMessageBag
     */
    protected $alert;

    /**
     * @var \Pterodactyl\Contracts\Repository\AllocationRepositoryInterface
     */
    protected $allocationRepository;

    /**
     * @var \Pterodactyl\Services\Servers\BuildModificationService
     */
    protected $buildModificationService;

    /**
     * @var \Illuminate\Contracts\Config\Repository
     */
    protected $config;

    /**
     * @var \Pterodactyl\Repositories\Wings\DaemonServerRepository
     */
    private $daemonServerRepository;

    /**
     * @var \Pterodactyl\Contracts\Repository\DatabaseRepositoryInterface
     */
    protected $databaseRepository;

    /**
     * @var \Pterodactyl\Services\Databases\DatabaseManagementService
     */
    protected $databaseManagementService;

    /**
     * @var \Pterodactyl\Services\Databases\DatabasePasswordService
     */
    protected $databasePasswordService;

    /**
     * @var \Pterodactyl\Contracts\Repository\DatabaseHostRepositoryInterface
     */
    protected $databaseHostRepository;

    /**
     * @var \Pterodactyl\Services\Servers\ServerDeletionService
     */
    protected $deletionService;

    /**
     * @var \Pterodactyl\Services\Servers\DetailsModificationService
     */
    protected $detailsModificationService;

    /**
     * @var \Pterodactyl\Repositories\Eloquent\MountRepository
     */
    protected $mountRepository;

    /**
     * @var \Pterodactyl\Contracts\Repository\NestRepositoryInterface
     */
    protected $nestRepository;

    /**
     * @var \Pterodactyl\Services\Servers\ReinstallServerService
     */
    protected $reinstallService;

    /**
     * @var \Pterodactyl\Contracts\Repository\ServerRepositoryInterface
     */
    protected $repository;

    /**
     * @var \Pterodactyl\Services\Servers\ServerConfigurationStructureService
     */
    private $serverConfigurationStructureService;

    /**
     * @var \Pterodactyl\Services\Servers\StartupModificationService
     */
    private $startupModificationService;

    /**
     * @var \Pterodactyl\Services\Servers\SuspensionService
     */
    protected $suspensionService;

    /**
     * ServersController constructor.
     */
    public function __construct(
        AlertsMessageBag $alert,
        AllocationRepositoryInterface $allocationRepository,
        BuildModificationService $buildModificationService,
        ConfigRepository $config,
        DaemonServerRepository $daemonServerRepository,
        DatabaseManagementService $databaseManagementService,
        DatabasePasswordService $databasePasswordService,
        DatabaseRepositoryInterface $databaseRepository,
        DatabaseHostRepository $databaseHostRepository,
        ServerDeletionService $deletionService,
        DetailsModificationService $detailsModificationService,
        ReinstallServerService $reinstallService,
        ServerRepositoryInterface $repository,
        MountRepository $mountRepository,
        NestRepositoryInterface $nestRepository,
        ServerConfigurationStructureService $serverConfigurationStructureService,
        StartupModificationService $startupModificationService,
        SuspensionService $suspensionService
    ) {
        $this->alert = $alert;
        $this->allocationRepository = $allocationRepository;
        $this->buildModificationService = $buildModificationService;
        $this->config = $config;
        $this->daemonServerRepository = $daemonServerRepository;
        $this->databaseHostRepository = $databaseHostRepository;
        $this->databaseManagementService = $databaseManagementService;
        $this->databasePasswordService = $databasePasswordService;
        $this->databaseRepository = $databaseRepository;
        $this->detailsModificationService = $detailsModificationService;
        $this->deletionService = $deletionService;
        $this->nestRepository = $nestRepository;
        $this->reinstallService = $reinstallService;
        $this->repository = $repository;
        $this->mountRepository = $mountRepository;
        $this->serverConfigurationStructureService = $serverConfigurationStructureService;
        $this->startupModificationService = $startupModificationService;
        $this->suspensionService = $suspensionService;
    }

    /**
     * Update the details for a server.
     *
     * @return \Illuminate\Http\RedirectResponse
     *
     * @throws \Pterodactyl\Exceptions\Model\DataValidationException
     * @throws \Pterodactyl\Exceptions\Repository\RecordNotFoundException
     */
    public function setDetails(Request $request, Server $server)
    {
        $this->detailsModificationService->handle($server, $request->only([
            'owner_id', 'external_id', 'name', 'description',
        ]));

        $this->alert->success(trans('admin/server.alerts.details_updated'))->flash();

        return redirect()->route('admin.servers.view.details', $server->id);
    }

    /**
     * Toggles the install status for a server.
     *
     * @return \Illuminate\Http\RedirectResponse
     *
     * @throws \Pterodactyl\Exceptions\DisplayException
     * @throws \Pterodactyl\Exceptions\Model\DataValidationException
     * @throws \Pterodactyl\Exceptions\Repository\RecordNotFoundException
     */
    public function toggleInstall(Server $server)
    {
        if ($server->status === Server::STATUS_INSTALL_FAILED) {
            throw new DisplayException(trans('admin/server.exceptions.marked_as_failed'));
        }

        $this->repository->update($server->id, [
<<<<<<< HEAD
            'status' => $server->isInstalled() ? Server::STATUS_INSTALLING : null,
=======
            'installed' => !$server->installed,
>>>>>>> b7d1c45b
        ], true, true);

        $this->alert->success(trans('admin/server.alerts.install_toggled'))->flash();

        return redirect()->route('admin.servers.view.manage', $server->id);
    }

    /**
     * Reinstalls the server with the currently assigned service.
     *
     * @return \Illuminate\Http\RedirectResponse
     *
     * @throws \Pterodactyl\Exceptions\DisplayException
     * @throws \Pterodactyl\Exceptions\Model\DataValidationException
     * @throws \Pterodactyl\Exceptions\Repository\RecordNotFoundException
     */
    public function reinstallServer(Server $server)
    {
        $this->reinstallService->handle($server);
        $this->alert->success(trans('admin/server.alerts.server_reinstalled'))->flash();

        return redirect()->route('admin.servers.view.manage', $server->id);
    }

    /**
     * Manage the suspension status for a server.
     *
     * @return \Illuminate\Http\RedirectResponse
     *
     * @throws \Pterodactyl\Exceptions\DisplayException
     * @throws \Pterodactyl\Exceptions\Model\DataValidationException
     * @throws \Pterodactyl\Exceptions\Repository\RecordNotFoundException
     */
    public function manageSuspension(Request $request, Server $server)
    {
        $this->suspensionService->toggle($server, $request->input('action'));
        $this->alert->success(trans('admin/server.alerts.suspension_toggled', [
            'status' => $request->input('action') . 'ed',
        ]))->flash();

        return redirect()->route('admin.servers.view.manage', $server->id);
    }

    /**
     * Update the build configuration for a server.
     *
     * @return \Illuminate\Http\RedirectResponse
     *
     * @throws \Pterodactyl\Exceptions\DisplayException
     * @throws \Pterodactyl\Exceptions\Repository\RecordNotFoundException
     * @throws \Illuminate\Validation\ValidationException
     */
    public function updateBuild(Request $request, Server $server)
    {
        try {
            $this->buildModificationService->handle($server, $request->only([
                'allocation_id', 'add_allocations', 'remove_allocations',
                'memory', 'swap', 'io', 'cpu', 'threads', 'disk',
                'database_limit', 'allocation_limit', 'backup_limit', 'oom_disabled',
            ]));
        } catch (DataValidationException $exception) {
            throw new ValidationException($exception->validator);
        }

        $this->alert->success(trans('admin/server.alerts.build_updated'))->flash();

        return redirect()->route('admin.servers.view.build', $server->id);
    }

    /**
     * Start the server deletion process.
     *
     * @return \Illuminate\Http\RedirectResponse
     *
     * @throws \Pterodactyl\Exceptions\DisplayException
     * @throws \Throwable
     */
    public function delete(Request $request, Server $server)
    {
        $this->deletionService->withForce($request->filled('force_delete'))->handle($server);
        $this->alert->success(trans('admin/server.alerts.server_deleted'))->flash();

        return redirect()->route('admin.servers');
    }

    /**
     * Update the startup command as well as variables.
     *
     * @return \Illuminate\Http\RedirectResponse
     *
     * @throws \Illuminate\Validation\ValidationException
     */
    public function saveStartup(Request $request, Server $server)
    {
        $data = $request->except('_token');
        if (!empty($data['custom_docker_image'])) {
            $data['docker_image'] = $data['custom_docker_image'];
            unset($data['custom_docker_image']);
        }

        try {
            $this->startupModificationService
                ->setUserLevel(User::USER_LEVEL_ADMIN)
                ->handle($server, $data);
        } catch (DataValidationException $exception) {
            throw new ValidationException($exception->validator);
        }

        $this->alert->success(trans('admin/server.alerts.startup_changed'))->flash();

        return redirect()->route('admin.servers.view.startup', $server->id);
    }

    /**
     * Creates a new database assigned to a specific server.
     *
     * @return \Illuminate\Http\RedirectResponse
     *
     * @throws \Throwable
     */
    public function newDatabase(StoreServerDatabaseRequest $request, Server $server)
    {
        $this->databaseManagementService->create($server, [
            'database' => DatabaseManagementService::generateUniqueDatabaseName($request->input('database'), $server->id),
            'remote' => $request->input('remote'),
            'database_host_id' => $request->input('database_host_id'),
            'max_connections' => $request->input('max_connections'),
        ]);

        return redirect()->route('admin.servers.view.database', $server->id)->withInput();
    }

    /**
     * Resets the database password for a specific database on this server.
     *
     * @param int $server
     *
     * @return \Illuminate\Http\RedirectResponse
     *
     * @throws \Throwable
     */
    public function resetDatabasePassword(Request $request, $server)
    {
        $database = $this->databaseRepository->findFirstWhere([
            ['server_id', '=', $server],
            ['id', '=', $request->input('database')],
        ]);

        $this->databasePasswordService->handle($database);

        return response('', 204);
    }

    /**
     * Deletes a database from a server.
     *
     * @param int $server
     * @param int $database
     *
     * @return \Illuminate\Http\RedirectResponse
     *
     * @throws \Exception
     * @throws \Pterodactyl\Exceptions\Model\DataValidationException
     */
    public function deleteDatabase($server, $database)
    {
        $database = $this->databaseRepository->findFirstWhere([
            ['server_id', '=', $server],
            ['id', '=', $database],
        ]);

        $this->databaseManagementService->delete($database);

        return response('', 204);
    }

    /**
     * Add a mount to a server.
     *
     * @return \Illuminate\Http\RedirectResponse
     *
     * @throws \Throwable
     */
    public function addMount(Server $server, Mount $mount)
    {
        $mountServer = (new MountServer())->forceFill([
            'mount_id' => $mount->id,
            'server_id' => $server->id,
        ]);

        $mountServer->saveOrFail();

        $this->alert->success('Mount was added successfully.')->flash();

        return redirect()->route('admin.servers.view.mounts', $server->id);
    }

    /**
     * Remove a mount from a server.
     *
     * @return \Illuminate\Http\RedirectResponse
     */
    public function deleteMount(Server $server, Mount $mount)
    {
        MountServer::where('mount_id', $mount->id)->where('server_id', $server->id)->delete();

        $this->alert->success('Mount was removed successfully.')->flash();

        return redirect()->route('admin.servers.view.mounts', $server->id);
    }
}<|MERGE_RESOLUTION|>--- conflicted
+++ resolved
@@ -208,11 +208,7 @@
         }
 
         $this->repository->update($server->id, [
-<<<<<<< HEAD
             'status' => $server->isInstalled() ? Server::STATUS_INSTALLING : null,
-=======
-            'installed' => !$server->installed,
->>>>>>> b7d1c45b
         ], true, true);
 
         $this->alert->success(trans('admin/server.alerts.install_toggled'))->flash();
