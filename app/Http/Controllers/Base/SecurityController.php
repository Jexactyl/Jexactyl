<?php

namespace Pterodactyl\Http\Controllers\Base;

use Illuminate\Http\Request;
use Illuminate\Http\JsonResponse;
use Prologue\Alerts\AlertsMessageBag;
use Pterodactyl\Http\Controllers\Controller;
use Pterodactyl\Services\Users\TwoFactorSetupService;
use Pterodactyl\Services\Users\ToggleTwoFactorService;
use Illuminate\Contracts\Config\Repository as ConfigRepository;
use Pterodactyl\Contracts\Repository\SessionRepositoryInterface;
use Pterodactyl\Exceptions\Service\User\TwoFactorAuthenticationTokenInvalid;

class SecurityController extends Controller
{
    /**
     * @var \Prologue\Alerts\AlertsMessageBag
     */
    protected $alert;

    /**
     * @var \Illuminate\Contracts\Config\Repository
     */
    protected $config;

    /**
     * @var \Pterodactyl\Contracts\Repository\SessionRepositoryInterface
     */
    protected $repository;

    /**
     * @var \Pterodactyl\Services\Users\ToggleTwoFactorService
     */
    protected $toggleTwoFactorService;

    /**
     * @var \Pterodactyl\Services\Users\TwoFactorSetupService
     */
    protected $twoFactorSetupService;

    /**
     * SecurityController constructor.
     *
     * @param \Prologue\Alerts\AlertsMessageBag                            $alert
     * @param \Illuminate\Contracts\Config\Repository                      $config
     * @param \Pterodactyl\Contracts\Repository\SessionRepositoryInterface $repository
     * @param \Pterodactyl\Services\Users\ToggleTwoFactorService           $toggleTwoFactorService
     * @param \Pterodactyl\Services\Users\TwoFactorSetupService            $twoFactorSetupService
     */
    public function __construct(
        AlertsMessageBag $alert,
        ConfigRepository $config,
        SessionRepositoryInterface $repository,
        ToggleTwoFactorService $toggleTwoFactorService,
        TwoFactorSetupService $twoFactorSetupService
    ) {
        $this->alert = $alert;
        $this->config = $config;
        $this->repository = $repository;
        $this->toggleTwoFactorService = $toggleTwoFactorService;
        $this->twoFactorSetupService = $twoFactorSetupService;
    }

    /**
     * Return information about the user's two-factor authentication status. If not enabled setup their
     * secret and return information to allow the user to proceede with setup.
     *
     * @param \Illuminate\Http\Request $request
     * @return \Illuminate\Http\JsonResponse
     * @throws \Pterodactyl\Exceptions\Model\DataValidationException
     * @throws \Pterodactyl\Exceptions\Repository\RecordNotFoundException
     */
    public function index(Request $request): JsonResponse
    {
<<<<<<< HEAD
        if ($request->user()->use_totp) {
            return JsonResponse::create([
                'enabled' => true,
            ]);
        }

        $response = $this->twoFactorSetupService->handle($request->user());

        return JsonResponse::create([
            'enabled' => false,
            'qr_image' => $response->get('image'),
            'secret' => $response->get('secret'),
=======
        $totpData = $this->twoFactorSetupService->handle($request->user());

        return response()->json([
            'qrImage' => 'https://api.qrserver.com/v1/create-qr-code/?size=200x200&data=' . $totpData,
>>>>>>> c38f78df
        ]);
    }

    /**
     * Verifies that 2FA token received is valid and will work on the account.
     *
     * @param \Illuminate\Http\Request $request
     * @return \Illuminate\Http\JsonResponse
     *
     * @throws \Pterodactyl\Exceptions\Model\DataValidationException
     * @throws \Pterodactyl\Exceptions\Repository\RecordNotFoundException
     */
    public function store(Request $request): JsonResponse
    {
        try {
            $this->toggleTwoFactorService->handle($request->user(), $request->input('token') ?? '');
        } catch (TwoFactorAuthenticationTokenInvalid $exception) {
            $error = true;
        }

        return JsonResponse::create([
            'success' => ! isset($error),
        ]);
    }

    /**
     * Disables TOTP on an account.
     *
     * @param \Illuminate\Http\Request $request
     * @return \Illuminate\Http\JsonResponse
     *
     * @throws \Pterodactyl\Exceptions\Model\DataValidationException
     * @throws \Pterodactyl\Exceptions\Repository\RecordNotFoundException
     */
    public function delete(Request $request): JsonResponse
    {
        try {
            $this->toggleTwoFactorService->handle($request->user(), $request->input('token') ?? '', false);
        } catch (TwoFactorAuthenticationTokenInvalid $exception) {
            $error = true;
        }

        return JsonResponse::create([
            'success' => ! isset($error),
        ]);
    }
}<|MERGE_RESOLUTION|>--- conflicted
+++ resolved
@@ -73,7 +73,6 @@
      */
     public function index(Request $request): JsonResponse
     {
-<<<<<<< HEAD
         if ($request->user()->use_totp) {
             return JsonResponse::create([
                 'enabled' => true,
@@ -84,14 +83,8 @@
 
         return JsonResponse::create([
             'enabled' => false,
-            'qr_image' => $response->get('image'),
-            'secret' => $response->get('secret'),
-=======
-        $totpData = $this->twoFactorSetupService->handle($request->user());
-
-        return response()->json([
-            'qrImage' => 'https://api.qrserver.com/v1/create-qr-code/?size=200x200&data=' . $totpData,
->>>>>>> c38f78df
+            'qr_image' => $response,
+            'secret' => '',
         ]);
     }
 
