<?php

namespace Pterodactyl\Console\Commands;

use Closure;
use Illuminate\Console\Command;
use Pterodactyl\Console\Kernel;
use Symfony\Component\Process\Process;
use Symfony\Component\Console\Helper\ProgressBar;

class UpgradeCommand extends Command
{
    protected const DEFAULT_URL = 'https://github.com/jexactyl/jexactyl/releases/%s/panel.tar.gz';

    protected $signature = 'p:upgrade
        {--user= : The user that PHP runs under. All files will be owned by this user.}
        {--group= : The group that PHP runs under. All files will be owned by this group.}
        {--url= : The specific archive to download.}
        {--release= : A specific Pterodactyl version to download from GitHub. Leave blank to use latest.}
        {--skip-download : If set no archive will be downloaded.}';

<<<<<<< HEAD
    /** @var string */
    protected $description = 'Downloads a new archive for Jexactyl from GitHub and then executes the normal upgrade commands.';
=======
    protected $description = 'Downloads a new archive for Pterodactyl from GitHub and then executes the normal upgrade commands.';
>>>>>>> 2828a4b1

    /**
     * Executes an upgrade command which will run through all of our standard
     * commands for Jexactyl and enable users to basically just download
     * the archive and execute this and be done.
     *
     * This places the application in maintenance mode as well while the commands
     * are being executed.
     *
     * @throws \Exception
     */
    public function handle()
    {
        $skipDownload = $this->option('skip-download');
        if (!$skipDownload) {
            $this->output->warning('This command does not verify the integrity of downloaded assets. Please ensure that you trust the download source before continuing. If you do not wish to download an archive, please indicate that using the --skip-download flag, or answering "no" to the question below.');
            $this->output->comment('Download Source (set with --url=):');
            $this->line($this->getUrl());
        }

        if (version_compare(PHP_VERSION, '8.0') < 0) {
            $this->error('Cannot execute self-upgrade process. The minimum required PHP version required is 8.0, you have [' . PHP_VERSION . '].');
        }

        $user = 'www-data';
        $group = 'www-data';
        if ($this->input->isInteractive()) {
            if (!$skipDownload) {
                $skipDownload = !$this->confirm('Would you like to download and unpack the archive files for the latest version?', true);
            }

            if (is_null($this->option('user'))) {
                $userDetails = posix_getpwuid(fileowner('public'));
                $user = $userDetails['name'] ?? 'www-data';

                if (!$this->confirm("Your webserver user has been detected as <fg=blue>[{$user}]:</> is this correct?", true)) {
                    $user = $this->anticipate(
                        'Please enter the name of the user running your webserver process. This varies from system to system, but is generally "www-data", "nginx", or "apache".',
                        [
                            'www-data',
                            'nginx',
                            'apache',
                        ]
                    );
                }
            }

            if (is_null($this->option('group'))) {
                $groupDetails = posix_getgrgid(filegroup('public'));
                $group = $groupDetails['name'] ?? 'www-data';

                if (!$this->confirm("Your webserver group has been detected as <fg=blue>[{$group}]:</> is this correct?", true)) {
                    $group = $this->anticipate(
                        'Please enter the name of the group running your webserver process. Normally this is the same as your user.',
                        [
                            'www-data',
                            'nginx',
                            'apache',
                        ]
                    );
                }
            }

            if (!$this->confirm('Are you sure you want to run the upgrade process for your Panel?')) {
                $this->warn('Upgrade process terminated by user.');

                return;
            }
        }

        ini_set('output_buffering', '0');
        $bar = $this->output->createProgressBar($skipDownload ? 9 : 10);
        $bar->start();

        if (!$skipDownload) {
            $this->withProgress($bar, function () {
                $this->line("\$upgrader> curl -L \"{$this->getUrl()}\" | tar -xzv");
                $process = Process::fromShellCommandline("curl -L \"{$this->getUrl()}\" | tar -xzv");
                $process->run(function ($type, $buffer) {
                    $this->{$type === Process::ERR ? 'error' : 'line'}($buffer);
                });
            });
        }

        $this->withProgress($bar, function () {
            $this->line('$upgrader> php artisan down');
            $this->call('down');
        });

        $this->withProgress($bar, function () {
            $this->line('$upgrader> chmod -R 755 storage bootstrap/cache');
            $process = new Process(['chmod', '-R', '755', 'storage', 'bootstrap/cache']);
            $process->run(function ($type, $buffer) {
                $this->{$type === Process::ERR ? 'error' : 'line'}($buffer);
            });
        });

        $this->withProgress($bar, function () {
            $command = ['composer', 'install', '--no-ansi'];
            if (config('app.env') === 'production' && !config('app.debug')) {
                $command[] = '--optimize-autoloader';
                $command[] = '--no-dev';
            }

            $this->line('$upgrader> ' . implode(' ', $command));
            $process = new Process($command);
            $process->setTimeout(10 * 60);
            $process->run(function ($type, $buffer) {
                $this->line($buffer);
            });
        });

        /** @var \Illuminate\Foundation\Application $app */
        $app = require __DIR__ . '/../../../bootstrap/app.php';
        /** @var \Pterodactyl\Console\Kernel $kernel */
        $kernel = $app->make(Kernel::class);
        $kernel->bootstrap();
        $this->setLaravel($app);

        $this->withProgress($bar, function () {
            $this->line('$upgrader> php artisan view:clear');
            $this->call('view:clear');
        });

        $this->withProgress($bar, function () {
            $this->line('$upgrader> php artisan config:clear');
            $this->call('config:clear');
        });

        $this->withProgress($bar, function () {
            $this->line('$upgrader> php artisan migrate --force --seed');
            $this->call('migrate', ['--force' => true, '--seed' => true]);
        });

        $this->withProgress($bar, function () use ($user, $group) {
            $this->line("\$upgrader> chown -R {$user}:{$group} *");
            $process = Process::fromShellCommandline("chown -R {$user}:{$group} *", $this->getLaravel()->basePath());
            $process->setTimeout(10 * 60);
            $process->run(function ($type, $buffer) {
                $this->{$type === Process::ERR ? 'error' : 'line'}($buffer);
            });
        });

        $this->withProgress($bar, function () {
            $this->line('$upgrader> php artisan queue:restart');
            $this->call('queue:restart');
        });

        $this->withProgress($bar, function () {
            $this->line('$upgrader> php artisan up');
            $this->call('up');
        });

        $this->newLine(2);
        $this->info('Panel has been successfully upgraded. Please ensure you also update any Wings instances: https://pterodactyl.io/wings/1.0/upgrading.html');
    }

    protected function withProgress(ProgressBar $bar, Closure $callback)
    {
        $bar->clear();
        $callback();
        $bar->advance();
        $bar->display();
    }

    protected function getUrl(): string
    {
        if ($this->option('url')) {
            return $this->option('url');
        }

        return sprintf(self::DEFAULT_URL, $this->option('release') ? 'download/v' . $this->option('release') : 'latest/download');
    }
}<|MERGE_RESOLUTION|>--- conflicted
+++ resolved
@@ -16,15 +16,10 @@
         {--user= : The user that PHP runs under. All files will be owned by this user.}
         {--group= : The group that PHP runs under. All files will be owned by this group.}
         {--url= : The specific archive to download.}
-        {--release= : A specific Pterodactyl version to download from GitHub. Leave blank to use latest.}
+        {--release= : A specific version to download from GitHub. Leave blank to use latest.}
         {--skip-download : If set no archive will be downloaded.}';
 
-<<<<<<< HEAD
-    /** @var string */
-    protected $description = 'Downloads a new archive for Jexactyl from GitHub and then executes the normal upgrade commands.';
-=======
-    protected $description = 'Downloads a new archive for Pterodactyl from GitHub and then executes the normal upgrade commands.';
->>>>>>> 2828a4b1
+    protected $description = 'Downloads a new archive from Jexactyl\'s GitHub and executes the upgrade commands.';
 
     /**
      * Executes an upgrade command which will run through all of our standard
