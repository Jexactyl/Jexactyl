--- conflicted
+++ resolved
@@ -8,7 +8,6 @@
 use Znck\Eloquent\Traits\BelongsToThrough;
 
 /**
-<<<<<<< HEAD
  * @property int $id
  * @property string|null $external_id
  * @property string $uuid
@@ -52,50 +51,6 @@
  * @property \Pterodactyl\Models\Backup[]|\Illuminate\Database\Eloquent\Collection $backups
  * @property \Pterodactyl\Models\Mount[]|\Illuminate\Database\Eloquent\Collection $mounts
  * @property \Pterodactyl\Models\AuditLog[] $audits
-=======
- * @property int                                                                        $id
- * @property string|null                                                                $external_id
- * @property string                                                                     $uuid
- * @property string                                                                     $uuidShort
- * @property int                                                                        $node_id
- * @property string                                                                     $name
- * @property string                                                                     $description
- * @property bool                                                                       $skip_scripts
- * @property bool                                                                       $suspended
- * @property int                                                                        $owner_id
- * @property int                                                                        $memory
- * @property int                                                                        $swap
- * @property int                                                                        $disk
- * @property int                                                                        $io
- * @property int                                                                        $cpu
- * @property string                                                                     $threads
- * @property bool                                                                       $oom_disabled
- * @property int                                                                        $allocation_id
- * @property int                                                                        $nest_id
- * @property int                                                                        $egg_id
- * @property string                                                                     $startup
- * @property string                                                                     $image
- * @property int                                                                        $installed
- * @property int                                                                        $allocation_limit
- * @property int                                                                        $database_limit
- * @property int                                                                        $backup_limit
- * @property \Carbon\Carbon                                                             $created_at
- * @property \Carbon\Carbon                                                             $updated_at
- * @property \Pterodactyl\Models\User                                                   $user
- * @property \Pterodactyl\Models\Subuser[]|\Illuminate\Database\Eloquent\Collection     $subusers
- * @property \Pterodactyl\Models\Allocation                                             $allocation
- * @property \Pterodactyl\Models\Allocation[]|\Illuminate\Database\Eloquent\Collection  $allocations
- * @property \Pterodactyl\Models\Node                                                   $node
- * @property \Pterodactyl\Models\Nest                                                   $nest
- * @property \Pterodactyl\Models\Egg                                                    $egg
- * @property \Pterodactyl\Models\EggVariable[]|\Illuminate\Database\Eloquent\Collection $variables
- * @property \Pterodactyl\Models\Schedule[]|\Illuminate\Database\Eloquent\Collection    $schedule
- * @property \Pterodactyl\Models\Database[]|\Illuminate\Database\Eloquent\Collection    $databases
- * @property \Pterodactyl\Models\Location                                               $location
- * @property \Pterodactyl\Models\ServerTransfer                                         $transfer
- * @property \Pterodactyl\Models\Backup[]|\Illuminate\Database\Eloquent\Collection      $backups
- * @property \Pterodactyl\Models\Mount[]|\Illuminate\Database\Eloquent\Collection       $mounts
->>>>>>> b7d1c45b
  */
 class Server extends Model
 {
@@ -108,16 +63,10 @@
      */
     public const RESOURCE_NAME = 'server';
 
-<<<<<<< HEAD
     const STATUS_INSTALLING = 'installing';
     const STATUS_INSTALL_FAILED = 'install_failed';
     const STATUS_SUSPENDED = 'suspended';
     const STATUS_RESTORING_BACKUP = 'restoring_backup';
-=======
-    public const STATUS_INSTALLING = 0;
-    public const STATUS_INSTALLED = 1;
-    public const STATUS_INSTALL_FAILED = 2;
->>>>>>> b7d1c45b
 
     /**
      * The table associated with the model.
