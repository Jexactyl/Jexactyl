<?php

namespace Pterodactyl\Models;

use Illuminate\Support\Collection;

class Permission extends Model
{
    /**
     * The resource name for this model when it is transformed into an
     * API representation using fractal.
     */
    public const RESOURCE_NAME = 'subuser_permission';

    /**
     * Constants defining different permissions available.
     */
<<<<<<< HEAD
    const ACTION_WEBSOCKET_CONNECT = 'websocket.connect';
    const ACTION_CONTROL_CONSOLE = 'control.console';
    const ACTION_CONTROL_START = 'control.start';
    const ACTION_CONTROL_STOP = 'control.stop';
    const ACTION_CONTROL_RESTART = 'control.restart';

    const ACTION_DATABASE_READ = 'database.read';
    const ACTION_DATABASE_CREATE = 'database.create';
    const ACTION_DATABASE_UPDATE = 'database.update';
    const ACTION_DATABASE_DELETE = 'database.delete';
    const ACTION_DATABASE_VIEW_PASSWORD = 'database.view_password';

    const ACTION_SCHEDULE_READ = 'schedule.read';
    const ACTION_SCHEDULE_CREATE = 'schedule.create';
    const ACTION_SCHEDULE_UPDATE = 'schedule.update';
    const ACTION_SCHEDULE_DELETE = 'schedule.delete';

    const ACTION_USER_READ = 'user.read';
    const ACTION_USER_CREATE = 'user.create';
    const ACTION_USER_UPDATE = 'user.update';
    const ACTION_USER_DELETE = 'user.delete';

    const ACTION_BACKUP_READ = 'backup.read';
    const ACTION_BACKUP_CREATE = 'backup.create';
    const ACTION_BACKUP_DELETE = 'backup.delete';
    const ACTION_BACKUP_DOWNLOAD = 'backup.download';
    const ACTION_BACKUP_RESTORE = 'backup.restore';

    const ACTION_ALLOCATION_READ = 'allocation.read';
    const ACTION_ALLOCATION_CREATE = 'allocation.create';
    const ACTION_ALLOCATION_UPDATE = 'allocation.update';
    const ACTION_ALLOCATION_DELETE = 'allocation.delete';

    const ACTION_FILE_READ = 'file.read';
    const ACTION_FILE_READ_CONTENT = 'file.read-content';
    const ACTION_FILE_CREATE = 'file.create';
    const ACTION_FILE_UPDATE = 'file.update';
    const ACTION_FILE_DELETE = 'file.delete';
    const ACTION_FILE_ARCHIVE = 'file.archive';
    const ACTION_FILE_SFTP = 'file.sftp';

    const ACTION_STARTUP_READ = 'startup.read';
    const ACTION_STARTUP_UPDATE = 'startup.update';
    const ACTION_STARTUP_DOCKER_IMAGE = 'startup.docker-image';

    const ACTION_SETTINGS_RENAME = 'settings.rename';
    const ACTION_SETTINGS_REINSTALL = 'settings.reinstall';
=======
    public const ACTION_WEBSOCKET_CONNECT = 'websocket.connect';
    public const ACTION_CONTROL_CONSOLE = 'control.console';
    public const ACTION_CONTROL_START = 'control.start';
    public const ACTION_CONTROL_STOP = 'control.stop';
    public const ACTION_CONTROL_RESTART = 'control.restart';

    public const ACTION_DATABASE_READ = 'database.read';
    public const ACTION_DATABASE_CREATE = 'database.create';
    public const ACTION_DATABASE_UPDATE = 'database.update';
    public const ACTION_DATABASE_DELETE = 'database.delete';
    public const ACTION_DATABASE_VIEW_PASSWORD = 'database.view_password';

    public const ACTION_SCHEDULE_READ = 'schedule.read';
    public const ACTION_SCHEDULE_CREATE = 'schedule.create';
    public const ACTION_SCHEDULE_UPDATE = 'schedule.update';
    public const ACTION_SCHEDULE_DELETE = 'schedule.delete';

    public const ACTION_USER_READ = 'user.read';
    public const ACTION_USER_CREATE = 'user.create';
    public const ACTION_USER_UPDATE = 'user.update';
    public const ACTION_USER_DELETE = 'user.delete';

    public const ACTION_BACKUP_READ = 'backup.read';
    public const ACTION_BACKUP_CREATE = 'backup.create';
    public const ACTION_BACKUP_UPDATE = 'backup.update';
    public const ACTION_BACKUP_DELETE = 'backup.delete';
    public const ACTION_BACKUP_DOWNLOAD = 'backup.download';

    public const ACTION_ALLOCATION_READ = 'allocation.read';
    public const ACTION_ALLOCATION_CREATE = 'allocation.create';
    public const ACTION_ALLOCATION_UPDATE = 'allocation.update';
    public const ACTION_ALLOCATION_DELETE = 'allocation.delete';

    public const ACTION_FILE_READ = 'file.read';
    public const ACTION_FILE_READ_CONTENT = 'file.read-content';
    public const ACTION_FILE_CREATE = 'file.create';
    public const ACTION_FILE_UPDATE = 'file.update';
    public const ACTION_FILE_DELETE = 'file.delete';
    public const ACTION_FILE_ARCHIVE = 'file.archive';
    public const ACTION_FILE_SFTP = 'file.sftp';

    public const ACTION_STARTUP_READ = 'startup.read';
    public const ACTION_STARTUP_UPDATE = 'startup.update';
    public const ACTION_STARTUP_DOCKER_IMAGE = 'startup.docker-image';

    public const ACTION_SETTINGS_RENAME = 'settings.rename';
    public const ACTION_SETTINGS_REINSTALL = 'settings.reinstall';
>>>>>>> b7d1c45b

    /**
     * Should timestamps be used on this model.
     *
     * @var bool
     */
    public $timestamps = false;

    /**
     * The table associated with the model.
     *
     * @var string
     */
    protected $table = 'permissions';

    /**
     * Fields that are not mass assignable.
     *
     * @var array
     */
    protected $guarded = ['id', 'created_at', 'updated_at'];

    /**
     * Cast values to correct type.
     *
     * @var array
     */
    protected $casts = [
        'subuser_id' => 'integer',
    ];

    /**
     * @var array
     */
    public static $validationRules = [
        'subuser_id' => 'required|numeric|min:1',
        'permission' => 'required|string',
    ];

    /**
     * All of the permissions available on the system. You should use self::permissions()
     * to retrieve them, and not directly access this array as it is subject to change.
     *
     * @var array
     *
     * @see \Pterodactyl\Models\Permission::permissions()
     */
    protected static $permissions = [
        'websocket' => [
            'description' => 'Allows the user to connect to the server websocket, giving them access to view console output and realtime server stats.',
            'keys' => [
                'connect' => 'Allows a user to connect to the websocket instance for a server to stream the console.',
            ],
        ],

        'control' => [
            'description' => 'Permissions that control a user\'s ability to control the power state of a server, or send commands.',
            'keys' => [
                'console' => 'Allows a user to send commands to the server instance via the console.',
                'start' => 'Allows a user to start the server if it is stopped.',
                'stop' => 'Allows a user to stop a server if it is running.',
                'restart' => 'Allows a user to perform a server restart. This allows them to start the server if it is offline, but not put the server in a completely stopped state.',
            ],
        ],

        'user' => [
            'description' => 'Permissions that allow a user to manage other subusers on a server. They will never be able to edit their own account, or assign permissions they do not have themselves.',
            'keys' => [
                'create' => 'Allows a user to create new subusers for the server.',
                'read' => 'Allows the user to view subusers and their permissions for the server.',
                'update' => 'Allows a user to modify other subusers.',
                'delete' => 'Allows a user to delete a subuser from the server.',
            ],
        ],

        'file' => [
            'description' => 'Permissions that control a user\'s ability to modify the filesystem for this server.',
            'keys' => [
                'create' => 'Allows a user to create additional files and folders via the Panel or direct upload.',
                'read' => 'Allows a user to view the contents of a directory, but not view the contents of or download files.',
                'read-content' => 'Allows a user to view the contents of a given file. This will also allow the user to download files.',
                'update' => 'Allows a user to update the contents of an existing file or directory.',
                'delete' => 'Allows a user to delete files or directories.',
                'archive' => 'Allows a user to archive the contents of a directory as well as decompress existing archives on the system.',
                'sftp' => 'Allows a user to connect to SFTP and manage server files using the other assigned file permissions.',
            ],
        ],

        'backup' => [
            'description' => 'Permissions that control a user\'s ability to generate and manage server backups.',
            'keys' => [
                'create' => 'Allows a user to create new backups for this server.',
                'read' => 'Allows a user to view all backups that exist for this server.',
                'delete' => 'Allows a user to remove backups from the system.',
                'download' => 'Allows a user to download a backup for the server. Danger: this allows a user to access all files for the server in the backup.',
                'restore' => 'Allows a user to restore a backup for the server. Danger: this allows the user to delete all of the server files in the process.'
            ],
        ],

        // Controls permissions for editing or viewing a server's allocations.
        'allocation' => [
            'description' => 'Permissions that control a user\'s ability to modify the port allocations for this server.',
            'keys' => [
                'read' => 'Allows a user to view all allocations currently assigned to this server. Users with any level of access to this server can always view the primary allocation.',
                'create' => 'Allows a user to assign additional allocations to the server.',
                'update' => 'Allows a user to change the primary server allocation and attach notes to each allocation.',
                'delete' => 'Allows a user to delete an allocation from the server.',
            ],
        ],

        // Controls permissions for editing or viewing a server's startup parameters.
        'startup' => [
            'description' => 'Permissions that control a user\'s ability to view this server\'s startup parameters.',
            'keys' => [
                'read' => 'Allows a user to view the startup variables for a server.',
                'update' => 'Allows a user to modify the startup variables for the server.',
                'docker-image' => 'Allows a user to modify the Docker image used when running the server.',
            ],
        ],

        'database' => [
            'description' => 'Permissions that control a user\'s access to the database management for this server.',
            'keys' => [
                'create' => 'Allows a user to create a new database for this server.',
                'read' => 'Allows a user to view the database associated with this server.',
                'update' => 'Allows a user to rotate the password on a database instance. If the user does not have the view_password permission they will not see the updated password.',
                'delete' => 'Allows a user to remove a database instance from this server.',
                'view_password' => 'Allows a user to view the password associated with a database instance for this server.',
            ],
        ],

        'schedule' => [
            'description' => 'Permissions that control a user\'s access to the schedule management for this server.',
            'keys' => [
                'create' => 'Allows a user to create new schedules for this server.', // task.create-schedule
                'read' => 'Allows a user to view schedules and the tasks associated with them for this server.', // task.view-schedule, task.list-schedules
                'update' => 'Allows a user to update schedules and schedule tasks for this server.', // task.edit-schedule, task.queue-schedule, task.toggle-schedule
                'delete' => 'Allows a user to delete schedules for this server.', // task.delete-schedule
            ],
        ],

        'settings' => [
            'description' => 'Permissions that control a user\'s access to the settings for this server.',
            'keys' => [
                'rename' => 'Allows a user to rename this server.',
                'reinstall' => 'Allows a user to trigger a reinstall of this server.',
            ],
        ],
    ];

    /**
     * Returns all of the permissions available on the system for a user to
     * have when controlling a server.
     *
     * @return \Illuminate\Database\Eloquent\Collection
     */
    public static function permissions(): Collection
    {
        return Collection::make(self::$permissions);
    }
}<|MERGE_RESOLUTION|>--- conflicted
+++ resolved
@@ -15,55 +15,6 @@
     /**
      * Constants defining different permissions available.
      */
-<<<<<<< HEAD
-    const ACTION_WEBSOCKET_CONNECT = 'websocket.connect';
-    const ACTION_CONTROL_CONSOLE = 'control.console';
-    const ACTION_CONTROL_START = 'control.start';
-    const ACTION_CONTROL_STOP = 'control.stop';
-    const ACTION_CONTROL_RESTART = 'control.restart';
-
-    const ACTION_DATABASE_READ = 'database.read';
-    const ACTION_DATABASE_CREATE = 'database.create';
-    const ACTION_DATABASE_UPDATE = 'database.update';
-    const ACTION_DATABASE_DELETE = 'database.delete';
-    const ACTION_DATABASE_VIEW_PASSWORD = 'database.view_password';
-
-    const ACTION_SCHEDULE_READ = 'schedule.read';
-    const ACTION_SCHEDULE_CREATE = 'schedule.create';
-    const ACTION_SCHEDULE_UPDATE = 'schedule.update';
-    const ACTION_SCHEDULE_DELETE = 'schedule.delete';
-
-    const ACTION_USER_READ = 'user.read';
-    const ACTION_USER_CREATE = 'user.create';
-    const ACTION_USER_UPDATE = 'user.update';
-    const ACTION_USER_DELETE = 'user.delete';
-
-    const ACTION_BACKUP_READ = 'backup.read';
-    const ACTION_BACKUP_CREATE = 'backup.create';
-    const ACTION_BACKUP_DELETE = 'backup.delete';
-    const ACTION_BACKUP_DOWNLOAD = 'backup.download';
-    const ACTION_BACKUP_RESTORE = 'backup.restore';
-
-    const ACTION_ALLOCATION_READ = 'allocation.read';
-    const ACTION_ALLOCATION_CREATE = 'allocation.create';
-    const ACTION_ALLOCATION_UPDATE = 'allocation.update';
-    const ACTION_ALLOCATION_DELETE = 'allocation.delete';
-
-    const ACTION_FILE_READ = 'file.read';
-    const ACTION_FILE_READ_CONTENT = 'file.read-content';
-    const ACTION_FILE_CREATE = 'file.create';
-    const ACTION_FILE_UPDATE = 'file.update';
-    const ACTION_FILE_DELETE = 'file.delete';
-    const ACTION_FILE_ARCHIVE = 'file.archive';
-    const ACTION_FILE_SFTP = 'file.sftp';
-
-    const ACTION_STARTUP_READ = 'startup.read';
-    const ACTION_STARTUP_UPDATE = 'startup.update';
-    const ACTION_STARTUP_DOCKER_IMAGE = 'startup.docker-image';
-
-    const ACTION_SETTINGS_RENAME = 'settings.rename';
-    const ACTION_SETTINGS_REINSTALL = 'settings.reinstall';
-=======
     public const ACTION_WEBSOCKET_CONNECT = 'websocket.connect';
     public const ACTION_CONTROL_CONSOLE = 'control.console';
     public const ACTION_CONTROL_START = 'control.start';
@@ -88,9 +39,9 @@
 
     public const ACTION_BACKUP_READ = 'backup.read';
     public const ACTION_BACKUP_CREATE = 'backup.create';
-    public const ACTION_BACKUP_UPDATE = 'backup.update';
     public const ACTION_BACKUP_DELETE = 'backup.delete';
     public const ACTION_BACKUP_DOWNLOAD = 'backup.download';
+    public const ACTION_BACKUP_RESTORE = 'backup.restore';
 
     public const ACTION_ALLOCATION_READ = 'allocation.read';
     public const ACTION_ALLOCATION_CREATE = 'allocation.create';
@@ -111,7 +62,6 @@
 
     public const ACTION_SETTINGS_RENAME = 'settings.rename';
     public const ACTION_SETTINGS_REINSTALL = 'settings.reinstall';
->>>>>>> b7d1c45b
 
     /**
      * Should timestamps be used on this model.
