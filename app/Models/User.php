<?php

namespace Pterodactyl\Models;

use Pterodactyl\Rules\Username;
use Pterodactyl\Facades\Activity;
use Illuminate\Support\Collection;
use Illuminate\Validation\Rules\In;
use Illuminate\Auth\Authenticatable;
use Illuminate\Notifications\Notifiable;
use Illuminate\Database\Eloquent\Builder;
use Pterodactyl\Models\Traits\HasAccessTokens;
use Illuminate\Auth\Passwords\CanResetPassword;
use Pterodactyl\Traits\Helpers\AvailableLanguages;
use Illuminate\Database\Eloquent\Relations\HasMany;
use Illuminate\Foundation\Auth\Access\Authorizable;
use Illuminate\Database\Eloquent\Relations\MorphToMany;
use Illuminate\Contracts\Auth\Authenticatable as AuthenticatableContract;
use Illuminate\Contracts\Auth\Access\Authorizable as AuthorizableContract;
use Illuminate\Contracts\Auth\CanResetPassword as CanResetPasswordContract;
use Pterodactyl\Notifications\SendPasswordReset as ResetPasswordNotification;

/**
 * Pterodactyl\Models\User.
 *
 * @property int $id
 * @property string|null $external_id
 * @property string $uuid
 * @property string $username
 * @property string $email
 * @property string $discord_id
 * @property string|null $name_first
 * @property string|null $name_last
 * @property string $password
 * @property string|null $remember_token
 * @property string $language
 * @property bool $root_admin
 * @property bool $use_totp
 * @property string|null $totp_secret
 * @property \Illuminate\Support\Carbon|null $totp_authenticated_at
 * @property bool $gravatar
 * @property \Illuminate\Support\Carbon|null $created_at
 * @property \Illuminate\Support\Carbon|null $updated_at
 * @property \Illuminate\Database\Eloquent\Collection|\Pterodactyl\Models\ApiKey[] $apiKeys
 * @property int|null $api_keys_count
 * @property string $name
 * @property \Illuminate\Notifications\DatabaseNotificationCollection|\Illuminate\Notifications\DatabaseNotification[] $notifications
 * @property int|null $notifications_count
 * @property \Illuminate\Database\Eloquent\Collection|\Pterodactyl\Models\RecoveryToken[] $recoveryTokens
 * @property int|null $recovery_tokens_count
 * @property \Illuminate\Database\Eloquent\Collection|\Pterodactyl\Models\Server[] $servers
 * @property int|null $servers_count
 * @property \Illuminate\Database\Eloquent\Collection|\Pterodactyl\Models\UserSSHKey[] $sshKeys
 * @property int|null $ssh_keys_count
 * @property \Illuminate\Database\Eloquent\Collection|\Pterodactyl\Models\ApiKey[] $tokens
 * @property int|null $tokens_count
 * @property int $store_balance
 * @property int $store_cpu
 * @property int $store_memory
 * @property int $store_disk
 * @property int $store_slots
 * @property int $store_ports
 * @property int $store_backups
 * @property int $store_databases
 * @property string $referral_code
 * @property bool|null $approved
 *
 * @method static \Database\Factories\UserFactory factory(...$parameters)
 * @method static Builder|User newModelQuery()
 * @method static Builder|User newQuery()
 * @method static Builder|User query()
 * @method static Builder|User whereCreatedAt($value)
 * @method static Builder|User whereEmail($value)
 * @method static Builder|User whereExternalId($value)
 * @method static Builder|User whereGravatar($value)
 * @method static Builder|User whereId($value)
 * @method static Builder|User whereLanguage($value)
 * @method static Builder|User whereNameFirst($value)
 * @method static Builder|User whereNameLast($value)
 * @method static Builder|User wherePassword($value)
 * @method static Builder|User whereRememberToken($value)
 * @method static Builder|User whereRootAdmin($value)
 * @method static Builder|User whereTotpAuthenticatedAt($value)
 * @method static Builder|User whereTotpSecret($value)
 * @method static Builder|User whereUpdatedAt($value)
 * @method static Builder|User whereUseTotp($value)
 * @method static Builder|User whereUsername($value)
 * @method static Builder|User whereUuid($value)
 *
 * @mixin \Eloquent
 */
class User extends Model implements
    AuthenticatableContract,
    AuthorizableContract,
    CanResetPasswordContract
{
    use Authenticatable;
    use Authorizable;
    use AvailableLanguages;
    use CanResetPassword;
    use HasAccessTokens;
    use Notifiable;

    public const USER_LEVEL_USER = 0;
    public const USER_LEVEL_ADMIN = 1;

    /**
     * The resource name for this model when it is transformed into an
     * API representation using fractal.
     */
    public const RESOURCE_NAME = 'user';

    /**
     * Level of servers to display when using access() on a user.
     */
    protected string $accessLevel = 'all';

    /**
     * The table associated with the model.
     */
    protected $table = 'users';

    /**
     * A list of mass-assignable variables.
     */
    protected $fillable = [
        'external_id',
        'username',
        'email',
        'discord_id',
        'name_first',
        'name_last',
        'password',
        'language',
        'use_totp',
        'totp_secret',
        'totp_authenticated_at',
        'gravatar',
        'root_admin',
        'store_balance',
        'store_cpu',
        'store_memory',
        'store_disk',
        'store_slots',
        'store_ports',
        'store_backups',
        'store_databases',
        'referral_code',
        'approved',
    ];

    /**
     * Cast values to correct type.
     */
    protected $casts = [
        'root_admin' => 'boolean',
        'use_totp' => 'boolean',
        'gravatar' => 'boolean',
    ];

    protected $dates = ['totp_authenticated_at'];

    /**
     * The attributes excluded from the model's JSON form.
     */
    protected $hidden = ['password', 'remember_token', 'totp_secret', 'totp_authenticated_at'];

    /**
     * Default values for specific fields in the database.
     */
    protected $attributes = [
        'external_id' => null,
        'root_admin' => false,
        'language' => 'en',
        'use_totp' => false,
        'totp_secret' => null,
        'approved' => false,
    ];

    /**
     * Rules verifying that the data being stored matches the expectations of the database.
     */
    public static array $validationRules = [
        'uuid' => 'required|string|size:36|unique:users,uuid',
        'email' => 'required|email|between:1,191|unique:users,email',
        'external_id' => 'sometimes|nullable|string|max:191|unique:users,external_id',
        'username' => 'required|between:1,191|unique:users,username',
        'name_first' => 'required|string|between:1,191',
        'name_last' => 'required|string|between:1,191',
        'password' => 'sometimes|nullable|string',
        'root_admin' => 'boolean',
        'language' => 'string',
        'use_totp' => 'boolean',
        'totp_secret' => 'nullable|string',
        'approved' => 'nullable|boolean',
    ];

    /**
     * Implement language verification by overriding Eloquence's gather
     * rules function.
     */
    public static function getRules(): array
    {
        $rules = parent::getRules();

        $rules['language'][] = new In(array_keys((new self())->getAvailableLanguages()));
        $rules['username'][] = new Username();

        return $rules;
    }

    /**
     * Return the user model in a format that can be passed over to React templates.
     */
    public function toVueObject(): array
    {
        return Collection::make($this->toArray())->except(['id', 'external_id'])->toArray();
    }

    /**
     * Send the password reset notification.
     *
     * @param string $token
     */
    public function sendPasswordResetNotification($token)
    {
        Activity::event('auth:reset-password')
            ->withRequestMetadata()
            ->subject($this)
            ->log('sending password reset email');

        $this->notify(new ResetPasswordNotification($token));
    }

    /**
     * Store the username as a lowercase string.
     */
    public function setUsernameAttribute(string $value)
    {
        $this->attributes['username'] = mb_strtolower($value);
    }

    /**
     * Return a concatenated result for the accounts full name.
     */
    public function getNameAttribute(): string
    {
        return trim($this->name_first . ' ' . $this->name_last);
    }

    /**
     * Returns all servers that a user owns.
     */
    public function servers(): HasMany
    {
        return $this->hasMany(Server::class, 'owner_id');
    }

    public function apiKeys(): HasMany
    {
        return $this->hasMany(ApiKey::class)
            ->where('key_type', ApiKey::TYPE_ACCOUNT);
    }

<<<<<<< HEAD
    /**
     * @return \Illuminate\Database\Eloquent\Relations\HasMany
     */
    public function referralCodes()
    {
        return $this->hasMany(ReferralCode::class);
    }

    /**
     * @return \Illuminate\Database\Eloquent\Relations\HasMany
     */
    public function recoveryTokens()
=======
    public function recoveryTokens(): HasMany
>>>>>>> 2828a4b1
    {
        return $this->hasMany(RecoveryToken::class);
    }

    public function sshKeys(): HasMany
    {
        return $this->hasMany(UserSSHKey::class);
    }

    /**
     * Returns all the activity logs where this user is the subject — not to
     * be confused by activity logs where this user is the _actor_.
     */
    public function activity(): MorphToMany
    {
        return $this->morphToMany(ActivityLog::class, 'subject', 'activity_log_subjects');
    }

    /**
     * Returns all the servers that a user can access by way of being the owner of the
     * server, or because they are assigned as a subuser for that server.
     */
    public function accessibleServers(): Builder
    {
        return Server::query()
            ->select('servers.*')
            ->leftJoin('subusers', 'subusers.server_id', '=', 'servers.id')
            ->where(function (Builder $builder) {
                $builder->where('servers.owner_id', $this->id)->orWhere('subusers.user_id', $this->id);
            })
            ->groupBy('servers.id');
    }
}<|MERGE_RESOLUTION|>--- conflicted
+++ resolved
@@ -262,24 +262,14 @@
             ->where('key_type', ApiKey::TYPE_ACCOUNT);
     }
 
-<<<<<<< HEAD
-    /**
-     * @return \Illuminate\Database\Eloquent\Relations\HasMany
-     */
-    public function referralCodes()
+    public function recoveryTokens(): HasMany
+    {
+        return $this->hasMany(RecoveryToken::class);
+    }
+
+    public function referralCodes(): HasMany
     {
         return $this->hasMany(ReferralCode::class);
-    }
-
-    /**
-     * @return \Illuminate\Database\Eloquent\Relations\HasMany
-     */
-    public function recoveryTokens()
-=======
-    public function recoveryTokens(): HasMany
->>>>>>> 2828a4b1
-    {
-        return $this->hasMany(RecoveryToken::class);
     }
 
     public function sshKeys(): HasMany
