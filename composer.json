{
    "name": "jexactyl/jexactyl",
    "description": "A fast, advanced and customisable game management panel and billing system in one. ",
    "license": "MIT",
<<<<<<< HEAD
    "require": {
        "php": "^8.0 || ^8.1",
=======
    "authors": [
        {
            "name": "Matthew Penner",
            "email": "matthew@pterodactyl.io",
            "homepage": "https://github.com/matthewpi",
            "role": "Lead Developer"
        },
        {
            "name": "Dane Everitt",
            "email": "dane@daneeveritt.com",
            "homepage": "https://github.com/DaneEveritt",
            "role": "Developer"
        }
    ],
    "require": {
        "php": "^8.0.2 || ^8.1",
>>>>>>> 2828a4b1
        "ext-json": "*",
        "ext-mbstring": "*",
        "ext-pdo": "*",
        "ext-pdo_mysql": "*",
        "ext-posix": "*",
        "ext-zip": "*",
        "aws/aws-sdk-php": "~3.238.2",
        "doctrine/dbal": "~3.4.5",
        "guzzlehttp/guzzle": "~7.5.0",
        "hashids/hashids": "~4.1.0",
        "laracasts/utilities": "~3.2.1",
        "laravel/framework": "^9.34.0",
        "laravel/helpers": "~1.5.0",
        "laravel/sanctum": "~2.15.1",
        "laravel/tinker": "~2.7.2",
<<<<<<< HEAD
        "laravel/ui": "~3.4.5",
        "lcobucci/jwt": "~4.1.5",
        "league/flysystem-aws-s3-v3": "~1.0.29",
        "league/flysystem-memory": "~1.0.2",
        "matriphe/iso-639": "~1.2.0",
        "paypal/paypal-checkout-sdk": "^1.0",
=======
        "laravel/ui": "~3.4.6",
        "lcobucci/jwt": "~4.2.1",
        "league/flysystem-aws-s3-v3": "~3.5.0",
        "league/flysystem-memory": "~3.3.0",
        "matriphe/iso-639": "~1.2",
>>>>>>> 2828a4b1
        "phpseclib/phpseclib": "~3.0",
        "pragmarx/google2fa": "~5.0.0",
        "predis/predis": "~2.0.2",
        "prologue/alerts": "~1.0.0",
        "psr/cache": "~3.0.0",
        "s1lentium/iptools": "~1.1.1",
<<<<<<< HEAD
        "spatie/laravel-fractal": "~5.8.1",
        "spatie/laravel-query-builder": "~3.6.2",
        "staudenmeir/belongs-to-through": "~2.11.2",
        "stripe/stripe-php": "^8.7",
        "symfony/yaml": "~4.4.37",
        "webmozart/assert": "~1.10.0"
=======
        "spatie/laravel-fractal": "~6.0.2",
        "spatie/laravel-query-builder": "~5.0.3",
        "staudenmeir/belongs-to-through": "~2.12.1",
        "symfony/http-client": "~6.0",
        "symfony/mailgun-mailer": "~6.0",
        "symfony/postmark-mailer": "~6.0",
        "symfony/yaml": "~5.4",
        "webmozart/assert": "~1.11"
>>>>>>> 2828a4b1
    },
    "require-dev": {
        "barryvdh/laravel-ide-helper": "~2.12.3",
        "fakerphp/faker": "~1.20",
        "friendsofphp/php-cs-fixer": "~3.11",
        "itsgoingd/clockwork": "~5.1",
        "mockery/mockery": "~1.5",
        "nunomaduro/collision": "~6.3",
        "php-mock/php-mock-phpunit": "~2.6",
        "phpunit/phpunit": "~9.5",
        "spatie/laravel-ignition": "~1.5"
    },
    "autoload": {
        "files": [
            "app/helpers.php"
        ],
        "psr-4": {
            "Pterodactyl\\": "app/",
            "Database\\Factories\\": "database/Factories/",
            "Database\\Seeders\\": "database/Seeders/"
        }
    },
    "autoload-dev": {
        "psr-4": {
            "Pterodactyl\\Tests\\": "tests/"
        }
    },
    "scripts": {
        "cs:fix": "php-cs-fixer fix",
        "cs:check": "php-cs-fixer fix --dry-run --diff --verbose",
        "post-root-package-install": [
            "@php -r \"file_exists('.env') || copy('.env.example', '.env');\""
        ],
        "post-create-project-cmd": [
            "@php artisan key:generate --force"
        ],
        "post-autoload-dump": [
            "Illuminate\\Foundation\\ComposerScripts::postAutoloadDump",
            "@php artisan package:discover || true"
        ]
    },
    "prefer-stable": true,
    "config": {
<<<<<<< HEAD
        "platform": {
            "php": "8.0.0"
        },
=======
        "optimize-autoloader": true,
>>>>>>> 2828a4b1
        "preferred-install": "dist",
        "sort-packages": true,
        "platform": {
            "php": "8.0.2"
        }
    }
}<|MERGE_RESOLUTION|>--- conflicted
+++ resolved
@@ -2,27 +2,8 @@
     "name": "jexactyl/jexactyl",
     "description": "A fast, advanced and customisable game management panel and billing system in one. ",
     "license": "MIT",
-<<<<<<< HEAD
-    "require": {
-        "php": "^8.0 || ^8.1",
-=======
-    "authors": [
-        {
-            "name": "Matthew Penner",
-            "email": "matthew@pterodactyl.io",
-            "homepage": "https://github.com/matthewpi",
-            "role": "Lead Developer"
-        },
-        {
-            "name": "Dane Everitt",
-            "email": "dane@daneeveritt.com",
-            "homepage": "https://github.com/DaneEveritt",
-            "role": "Developer"
-        }
-    ],
     "require": {
         "php": "^8.0.2 || ^8.1",
->>>>>>> 2828a4b1
         "ext-json": "*",
         "ext-mbstring": "*",
         "ext-pdo": "*",
@@ -38,43 +19,27 @@
         "laravel/helpers": "~1.5.0",
         "laravel/sanctum": "~2.15.1",
         "laravel/tinker": "~2.7.2",
-<<<<<<< HEAD
-        "laravel/ui": "~3.4.5",
-        "lcobucci/jwt": "~4.1.5",
-        "league/flysystem-aws-s3-v3": "~1.0.29",
-        "league/flysystem-memory": "~1.0.2",
-        "matriphe/iso-639": "~1.2.0",
-        "paypal/paypal-checkout-sdk": "^1.0",
-=======
         "laravel/ui": "~3.4.6",
         "lcobucci/jwt": "~4.2.1",
         "league/flysystem-aws-s3-v3": "~3.5.0",
         "league/flysystem-memory": "~3.3.0",
         "matriphe/iso-639": "~1.2",
->>>>>>> 2828a4b1
+        "paypal/paypal-checkout-sdk": "^1.0",
         "phpseclib/phpseclib": "~3.0",
         "pragmarx/google2fa": "~5.0.0",
         "predis/predis": "~2.0.2",
         "prologue/alerts": "~1.0.0",
         "psr/cache": "~3.0.0",
         "s1lentium/iptools": "~1.1.1",
-<<<<<<< HEAD
-        "spatie/laravel-fractal": "~5.8.1",
-        "spatie/laravel-query-builder": "~3.6.2",
-        "staudenmeir/belongs-to-through": "~2.11.2",
-        "stripe/stripe-php": "^8.7",
-        "symfony/yaml": "~4.4.37",
-        "webmozart/assert": "~1.10.0"
-=======
         "spatie/laravel-fractal": "~6.0.2",
         "spatie/laravel-query-builder": "~5.0.3",
         "staudenmeir/belongs-to-through": "~2.12.1",
+        "stripe/stripe-php": "^8.7",
         "symfony/http-client": "~6.0",
         "symfony/mailgun-mailer": "~6.0",
         "symfony/postmark-mailer": "~6.0",
         "symfony/yaml": "~5.4",
         "webmozart/assert": "~1.11"
->>>>>>> 2828a4b1
     },
     "require-dev": {
         "barryvdh/laravel-ide-helper": "~2.12.3",
@@ -118,13 +83,7 @@
     },
     "prefer-stable": true,
     "config": {
-<<<<<<< HEAD
-        "platform": {
-            "php": "8.0.0"
-        },
-=======
         "optimize-autoloader": true,
->>>>>>> 2828a4b1
         "preferred-install": "dist",
         "sort-packages": true,
         "platform": {
