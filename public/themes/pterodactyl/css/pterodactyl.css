--- conflicted
+++ resolved
@@ -20,484 +20,7 @@
  * OUT OF OR IN CONNECTION WITH THE SOFTWARE OR THE USE OR OTHER DEALINGS IN THE
  * SOFTWARE.
  */
-<<<<<<< HEAD
- @import 'checkbox.css';
-
-.login-page {
-    background: #10529f;
-}
-
-#login-position-elements {
-    margin: 25% auto;
-}
-
-.login-logo {
-    color: #fff;
-    font-weight: 400;
-}
-
-.login-copyright {
-    color: rgba(255, 255, 255, 0.3);
-}
-
-.login-copyright > a {
-    color: rgba(255, 255, 255, 0.6);
-}
-
-.particles-js-canvas-el {
-    position: absolute;
-    width: 100%;
-    height: 100%;
-    top: 0;
-    z-index: -1;
-}
-
-.pterodactyl-login-box {
-    background: rgba(0, 0, 0, 0.25);
-    border-radius: 3px;
-    padding: 20px;
-}
-
-.pterodactyl-login-input > input {
-    background: rgba(0, 0, 0, 0.4);
-    border: 1px solid #000;
-    border-radius: 2px;
-    color: #fff;
-}
-
-.pterodactyl-login-input > .form-control-feedback {
-    color: #fff;
-}
-
-.pterodactyl-login-button--main {
-    background: rgba(0, 0, 0, 0.4);
-    border: 1px solid #000;
-    border-radius: 2px;
-    color: #fff;
-}
-
-.pterodactyl-login-button--main:hover {
-    background: rgba(0, 0, 0, 0.7);
-    border: 1px solid #000;
-    border-radius: 2px;
-    color: #fff;
-}
-
-.pterodactyl-login-button--left {
-    background: rgba(255, 255, 255, 0.4);
-    border: 1px solid rgba(255, 255, 255, 0.6);
-    border-radius: 2px;
-    color: #fff;
-}
-
-.pterodactyl-login-button--left:hover {
-    background: rgba(255, 255, 255, 0.6);
-    border: 1px solid rgba(255, 255, 255, 0.8);
-    border-radius: 2px;
-    color: #fff;
-}
-
-.weight-100 {
-    font-weight: 100;
-}
-
-.weight-300 {
-    font-weight: 300;
-}
-
-.btn-clear {
-    background: transparent;
-}
-
-.user-panel > .info {
-    position: relative;
-    left: 0;
-}
-
-code {
-    background-color: #eef1f6;
-    color: #596981;
-    border-radius: 2px;
-    padding-left: 4px;
-    padding-right: 4px;
-    line-height: 1.4;
-    font-size: 85%;
-    border: 1px solid rgba(0, 0, 0, .1);
-    display: inline-block;
-}
-
-p {
-    line-height: 1.6 !important;
-}
-
-p.small {
-    margin-top: 3px !important;
-}
-
-.control-sidebar-dark .control-sidebar-menu > li > a.active {
-    background: #1e282c;
-}
-
-.callout-nomargin {
-    margin: 0;
-}
-
-.table {
-    font-size: 14px !important;
-}
-
-.table .min-size {
-    width:1px;
-    white-space: nowrap;
-}
-
-@media (max-width:767px) {
-    .box-header > .box-tools {
-        position: relative !important;
-        padding: 0px 10px 10px;
-    }
-}
-
-.middle, .align-middle {
-    vertical-align: middle !important;
-}
-
-#fileOptionMenu.dropdown-menu > li > a {
-    padding:3px 6px;
-}
-
-.hasFileHover {
-    border: 2px dashed #0087F7;
-    border-top: 0 !important;
-    border-radius: 5px;
-    margin: 0;
-    opacity: 0.5;
-}
-
-.hasFileHover * {
-    pointer-events: none !important;
-}
-
-td.has-progress {
-    padding: 0px !important;
-    border-top: 0px !important;
-}
-
-.progress.progress-table-bottom {
-    margin: 0 !important;
-    height:5px !important;
-    padding:0;
-    border:0;
-}
-
-.muted {
-    filter: alpha(opacity=20);
-    opacity: 0.2;
-}
-
-.muted-hover:hover {
-    filter: alpha(opacity=100);
-    opacity: 1;
-}
-
-.use-pointer {
-    cursor: pointer !important;
-}
-
-.input-loader {
-    display: none;
-    position:relative;
-    top: -25px;
-    float: right;
-    right: 5px;
-    color: #cccccc;
-    height: 0;
-}
-
-.box-header > .form-group {
-    margin-bottom: 0;
-}
-
-.box-header > .form-group > div > p.small {
-    margin: 0;
-}
-
-.no-margin {
-    margin: 0 !important;
-}
-
-li.select2-results__option--highlighted[aria-selected="false"] > .user-block > .username > a {
-    color: #fff;
-}
-
-li.select2-results__option--highlighted[aria-selected="false"] > .user-block > .description {
-    color: #eee;
-}
-
-.select2-selection.select2-selection--multiple {
-    min-height: 36px !important;
-}
-
-.select2-search--inline .select2-search__field:focus {
-    outline: none;
-    border: 0 !important;
-}
-
-.img-bordered-xs {
-    border: 1px solid #d2d6de;
-    padding: 1px;
-}
-
-span[aria-labelledby="select2-pUserId-container"] {
-    padding-left: 2px !important;
-}
-
-.box {
-    box-shadow: 0 0 0 1px rgba(89, 105, 128, .1), 0 1px 3px 0 rgba(89, 105, 128, .1), 0 1px 2px 0 rgba(0, 0, 0, .05) !important;
-}
-
-.alert-danger {
-    color: #ffffff !important;
-    background: #d64242 !important;
-    border: 1px solid #841d1d;
-}
-
-.alert-info {
-    color: #ffffff !important;
-    background: #408fec !important;
-    border: 1px solid #1055a5;
-}
-
-.alert-success {
-    color: #ffffff !important;
-    background: #51b060 !important;
-    border: 1px solid #2b5f33;
-}
-
-.alert-warning {
-    color: #ffffff !important;
-    background: #fa9636 !important;
-    border: 1px solid #b45b05;
-}
-
-.callout-slim a {
-    color: #555 !important;
-}
-
-.bg-purple {
-    background-color: #79589f !important;
-}
-
-.label-default {
-    background-color: #eef1f6 !important;
-}
-
-.callout.callout-info.callout-slim {
-    border: 1px solid #1055a5 !important;
-    border-left: 5px solid #1055a5 !important;
-    border-right: 5px solid #1055a5 !important;
-    color: #777 !important;
-    background: transparent !important;
-}
-
-.callout.callout-danger.callout-slim {
-    border: 1px solid #c23321 !important;
-    border-left: 5px solid #c23321 !important;
-    border-right: 5px solid #c23321 !important;
-    color: #777 !important;
-    background: transparent !important;
-}
-
-.callout.callout-warning.callout-slim {
-    border: 1px solid #c87f0a !important;
-    border-left: 5px solid #c87f0a !important;
-    border-right: 5px solid #c87f0a !important;
-    color: #777 !important;
-    background: transparent !important;
-}
-
-.callout.callout-success.callout-slim {
-    border: 1px solid #00733e !important;
-    border-left: 5px solid #00733e !important;
-    border-right: 5px solid #00733e !important;
-    color: #777 !important;
-    background: transparent !important;
-}
-
-.callout.callout-default.callout-slim {
-    border: 1px solid #eee !important;
-    border-left: 5px solid #eee !important;
-    border-right: 5px solid #eee !important;
-    color: #777 !important;
-    background: transparent !important;
-}
-
-.callout code {
-    background-color: #515f6cbb;
-    color: #c3c3c3;
-    border: 1px solid rgba(0, 0, 0, .25);
-}
-
-.tab-pane .box-footer {
-    margin: 0 -10px -10px;
-}
-
-.select2-container{ width: 100% !important; }
-
-.nav-tabs-custom > .nav-tabs > li:hover {
-    border-top-color:#3c8dbc;
-}
-
-.nav-tabs-custom > .nav-tabs > li.active.tab-danger, .nav-tabs-custom > .nav-tabs > li.tab-danger:hover {
-    border-top-color: #c23321;
-}
-
-.nav-tabs-custom > .nav-tabs > li.active.tab-success, .nav-tabs-custom > .nav-tabs > li.tab-success:hover {
-    border-top-color: #00733e;
-}
-
-.nav-tabs-custom > .nav-tabs > li.active.tab-info, .nav-tabs-custom > .nav-tabs > li.tab-info:hover {
-    border-top-color: #0097bc;
-}
-
-.nav-tabs-custom > .nav-tabs > li.active.tab-warning, .nav-tabs-custom > .nav-tabs > li.tab-warning:hover {
-    border-top-color: #c87f0a;
-}
-
-.nav-tabs-custom.nav-tabs-floating > .nav-tabs {
-    border-bottom: 0px !important;
-}
-
-.nav-tabs-custom.nav-tabs-floating > .nav-tabs > li {
-    margin-bottom: 0px !important;
-}
-
-.nav-tabs-custom.nav-tabs-floating > .nav-tabs > li:first-child.active,
-.nav-tabs-custom.nav-tabs-floating > .nav-tabs > li:first-child:hover {
-    border-radius: 3px 0 0 0;
-}
-
-.nav-tabs-custom.nav-tabs-floating > .nav-tabs > li:first-child.active > a {
-    border-radius: 0 0 0 3px;
-}
-
-.position-relative {
-    position: relative;
-}
-
-.no-pad-bottom {
-    padding-bottom: 0 !important;
-}
-
-.no-margin-bottom {
-    margin-bottom: 0 !important;
-}
-
-.btn-icon > i.fa {
-    line-height: 1.5;
-}
-
-.btn.active, .btn.active.focus {
-    background-color: #408fec;
-}
-
-.strong {
-    font-weight: bold !important;
-}
-
-.server-description > td {
-    padding-top: 0 !important;
-    border-top: 0 !important;
-}
-
-tr:hover + tr.server-description {
-    background-color: #f5f5f5 !important;
-}
-
-.login-corner-info {
-    position: absolute;
-    bottom: 5px;
-    right: 10px;
-    color: white;
-}
-
-input.form-autocomplete-stop[readonly] {
-    background: inherit;
-    cursor: text;
-}
-
-/* fix Google Recaptcha badge */
-.grecaptcha-badge {
-    bottom: 54px !important;
-    background: white;
-    box-shadow: none !important;
-}
-
-.dropdown-massactions {
-    min-width: 80px;
-}
-
-.select-all-files {
-    position: relative;
-    bottom: 1px;
-    margin-right: 7px !important;
-}
-
-.select-file {
-    position: relative;
-    bottom: 1px;
-    margin-right: 2px !important;
-}
-
-.select-folder {
-    position: relative;
-    bottom: 1px;
-    margin-right: 5px !important;
-}
-
-label.control-label > span {
-    font-size: 80%;
-    font-weight: 400;
-    font-style: italic;
-    color: #dd4b39;
-}
-
-label.control-label > span.field-required:before {
-    content: "必填";
-    color: #dd4b39;
-}
-
-label.control-label > span.field-optional:before {
-    content: "选填";
-    color: #bbbbbb;
-}
-
-.pagination > li > a, .pagination > li > span {
-    padding: 3px 10px !important;
-}
-
-.logo-mini > img {
-    height: 42px;
-    width: auto;
-}
-
-.search01 {
-    width: 30%;
-}
-
-.number-info-box-content {
-    padding: 15px 10px 0;
-}
-
-
-/* *******
-
-  > Version v1.0
-
-******* */
-=======
 @import 'checkbox.css';
->>>>>>> 8684335a
 
 body {
     color: #cad1d8;
