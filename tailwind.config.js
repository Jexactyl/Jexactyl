const colors = require('tailwindcss/colors');

const gray = {
    50: 'hsl(216, 33%, 97%)',
    100: 'hsl(214, 15%, 91%)',
    200: 'hsl(210, 16%, 82%)',
    300: 'hsl(211, 13%, 65%)',
    400: 'hsl(211, 10%, 53%)',
    500: 'hsl(211, 12%, 43%)',
    600: 'hsl(209, 14%, 37%)',
    700: 'hsl(209, 18%, 30%)',
    800: 'hsl(209, 20%, 25%)',
    900: 'hsl(210, 24%, 16%)',
};

module.exports = {
    content: [
        './resources/scripts/**/*.{js,ts,tsx}',
    ],
    theme: {
<<<<<<< HEAD
        fontFamily: {
            sans: [ 'Rubik', '-apple-system', 'BlinkMacSystemFont', '"Helvetica Neue"', '"Roboto"', 'system-ui', 'sans-serif' ],
            header: [ '"IBM Plex Sans"', '"Roboto"', 'system-ui', 'sans-serif' ],
            mono: [ '"IBM Plex Mono"', '"Source Code Pro"', 'SourceCodePro', 'Menlo', 'Monaco', 'Consolas', 'monospace' ],
        },
        colors: {
            transparent: 'transparent',
            black: 'hsl(210, 27%, 10%)',
            white: '#ffffff',
            primary: {
                50: 'hsl(202, 100%, 95%)', // lightest
                100: 'hsl(204, 100%, 86%)', // lighter
                200: 'hsl(206, 93%, 73%)',
                300: 'hsl(208, 88%, 62%)',
                400: 'hsl(210, 83%, 53%)', // light
                500: 'hsl(212, 92%, 43%)', // base
                600: 'hsl(214, 95%, 36%)', // dark
                700: 'hsl(215, 96%, 32%)',
                800: 'hsl(216, 98%, 25%)', // darker
                900: 'hsl(218, 100%, 17%)', // darkest
            },
            neutral: {
                50: 'hsl(216, 33%, 97%)',
                100: 'hsl(214, 15%, 91%)',
                200: 'hsl(210, 16%, 82%)',
                300: 'hsl(211, 13%, 65%)',
                400: 'hsl(211, 10%, 53%)',
                500: 'hsl(211, 12%, 43%)',
                600: 'hsl(209, 14%, 37%)',
                700: 'hsl(209, 18%, 30%)',
                800: 'hsl(209, 20%, 25%)',
                850: 'hsl(211, 22%, 21%)', // Background colour
                875: 'hsl(210, 23%, 18%)', // Sidebar colour
                900: 'hsl(210, 24%, 16%)', // Nav/Box colour
            },
            red: {
                50: 'hsl(360, 100%, 95%)',
                100: 'hsl(360, 100%, 87%)',
                200: 'hsl(360, 100%, 80%)',
                300: 'hsl(360, 91%, 69%)',
                400: 'hsl(360, 83%, 62%)',
                500: 'hsl(356, 75%, 53%)',
                600: 'hsl(354, 85%, 44%)',
                700: 'hsl(352, 90%, 35%)',
                800: 'hsl(350, 94%, 28%)',
                900: 'hsl(348, 94%, 20%)',
            },
            yellow: {
                50: 'hsl(49, 100%, 96%)',
                100: 'hsl(48, 100%, 88%)',
                200: 'hsl(48, 95%, 76%)',
                300: 'hsl(48, 94%, 68%)',
                400: 'hsl(44, 92%, 63%)',
                500: 'hsl(42, 87%, 55%)',
                600: 'hsl(36, 77%, 49%)',
                700: 'hsl(29, 80%, 44%)',
                800: 'hsl(22, 82%, 39%)',
                900: 'hsl(15, 86%, 30%)',
            },
            cyan: {
                50: 'hsl(171, 82%, 94%)',
                100: 'hsl(172, 97%, 88%)',
                200: 'hsl(174, 96%, 78%)',
                300: 'hsl(176, 87%, 67%)',
                400: 'hsl(178, 78%, 57%)',
                500: 'hsl(180, 77%, 47%)',
                600: 'hsl(182, 85%, 39%)',
                700: 'hsl(184, 90%, 34%)',
                800: 'hsl(186, 91%, 29%)',
                900: 'hsl(188, 91%, 23%)',
            },
            green: {
                50: 'hsl(125, 65%, 93%)',
                100: 'hsl(127, 65%, 85%)',
                200: 'hsl(124, 63%, 74%)',
                300: 'hsl(123, 53%, 55%)',
                400: 'hsl(123, 57%, 45%)',
                500: 'hsl(122, 73%, 35%)',
                600: 'hsl(122, 80%, 29%)',
                700: 'hsl(125, 79%, 26%)',
                800: 'hsl(125, 86%, 20%)',
                900: 'hsl(125, 97%, 14%)',
            },
        },
=======
>>>>>>> 0bfba306
        extend: {
            fontFamily: {
                header: ['"IBM Plex Sans"', '"Roboto"', 'system-ui', 'sans-serif'],
            },
            colors: {
                black: '#131a20',
                // "primary" and "neutral" are deprecated, prefer the use of "blue" and "gray"
                // in new code.
                primary: colors.blue,
                gray: gray,
                neutral: gray,
                cyan: colors.cyan,
            },
            fontSize: {
                '2xs': '0.625rem',
            },
            transitionDuration: {
                250: '250ms',
            },
            borderColor: theme => ({
                default: theme('colors.neutral.400', 'currentColor'),
            }),
        },
    },
    plugins: [
        require('@tailwindcss/forms')({
            strategy: 'class',
        }),
    ]
};<|MERGE_RESOLUTION|>--- conflicted
+++ resolved
@@ -18,93 +18,6 @@
         './resources/scripts/**/*.{js,ts,tsx}',
     ],
     theme: {
-<<<<<<< HEAD
-        fontFamily: {
-            sans: [ 'Rubik', '-apple-system', 'BlinkMacSystemFont', '"Helvetica Neue"', '"Roboto"', 'system-ui', 'sans-serif' ],
-            header: [ '"IBM Plex Sans"', '"Roboto"', 'system-ui', 'sans-serif' ],
-            mono: [ '"IBM Plex Mono"', '"Source Code Pro"', 'SourceCodePro', 'Menlo', 'Monaco', 'Consolas', 'monospace' ],
-        },
-        colors: {
-            transparent: 'transparent',
-            black: 'hsl(210, 27%, 10%)',
-            white: '#ffffff',
-            primary: {
-                50: 'hsl(202, 100%, 95%)', // lightest
-                100: 'hsl(204, 100%, 86%)', // lighter
-                200: 'hsl(206, 93%, 73%)',
-                300: 'hsl(208, 88%, 62%)',
-                400: 'hsl(210, 83%, 53%)', // light
-                500: 'hsl(212, 92%, 43%)', // base
-                600: 'hsl(214, 95%, 36%)', // dark
-                700: 'hsl(215, 96%, 32%)',
-                800: 'hsl(216, 98%, 25%)', // darker
-                900: 'hsl(218, 100%, 17%)', // darkest
-            },
-            neutral: {
-                50: 'hsl(216, 33%, 97%)',
-                100: 'hsl(214, 15%, 91%)',
-                200: 'hsl(210, 16%, 82%)',
-                300: 'hsl(211, 13%, 65%)',
-                400: 'hsl(211, 10%, 53%)',
-                500: 'hsl(211, 12%, 43%)',
-                600: 'hsl(209, 14%, 37%)',
-                700: 'hsl(209, 18%, 30%)',
-                800: 'hsl(209, 20%, 25%)',
-                850: 'hsl(211, 22%, 21%)', // Background colour
-                875: 'hsl(210, 23%, 18%)', // Sidebar colour
-                900: 'hsl(210, 24%, 16%)', // Nav/Box colour
-            },
-            red: {
-                50: 'hsl(360, 100%, 95%)',
-                100: 'hsl(360, 100%, 87%)',
-                200: 'hsl(360, 100%, 80%)',
-                300: 'hsl(360, 91%, 69%)',
-                400: 'hsl(360, 83%, 62%)',
-                500: 'hsl(356, 75%, 53%)',
-                600: 'hsl(354, 85%, 44%)',
-                700: 'hsl(352, 90%, 35%)',
-                800: 'hsl(350, 94%, 28%)',
-                900: 'hsl(348, 94%, 20%)',
-            },
-            yellow: {
-                50: 'hsl(49, 100%, 96%)',
-                100: 'hsl(48, 100%, 88%)',
-                200: 'hsl(48, 95%, 76%)',
-                300: 'hsl(48, 94%, 68%)',
-                400: 'hsl(44, 92%, 63%)',
-                500: 'hsl(42, 87%, 55%)',
-                600: 'hsl(36, 77%, 49%)',
-                700: 'hsl(29, 80%, 44%)',
-                800: 'hsl(22, 82%, 39%)',
-                900: 'hsl(15, 86%, 30%)',
-            },
-            cyan: {
-                50: 'hsl(171, 82%, 94%)',
-                100: 'hsl(172, 97%, 88%)',
-                200: 'hsl(174, 96%, 78%)',
-                300: 'hsl(176, 87%, 67%)',
-                400: 'hsl(178, 78%, 57%)',
-                500: 'hsl(180, 77%, 47%)',
-                600: 'hsl(182, 85%, 39%)',
-                700: 'hsl(184, 90%, 34%)',
-                800: 'hsl(186, 91%, 29%)',
-                900: 'hsl(188, 91%, 23%)',
-            },
-            green: {
-                50: 'hsl(125, 65%, 93%)',
-                100: 'hsl(127, 65%, 85%)',
-                200: 'hsl(124, 63%, 74%)',
-                300: 'hsl(123, 53%, 55%)',
-                400: 'hsl(123, 57%, 45%)',
-                500: 'hsl(122, 73%, 35%)',
-                600: 'hsl(122, 80%, 29%)',
-                700: 'hsl(125, 79%, 26%)',
-                800: 'hsl(125, 86%, 20%)',
-                900: 'hsl(125, 97%, 14%)',
-            },
-        },
-=======
->>>>>>> 0bfba306
         extend: {
             fontFamily: {
                 header: ['"IBM Plex Sans"', '"Roboto"', 'system-ui', 'sans-serif'],
@@ -117,6 +30,11 @@
                 gray: gray,
                 neutral: gray,
                 cyan: colors.cyan,
+                neutral: {
+                    850: 'hsl(211, 22%, 21%)', // Background colour
+                    875: 'hsl(210, 23%, 18%)', // Sidebar colour
+                    900: 'hsl(210, 24%, 16%)', // Nav/Box colour
+                },
             },
             fontSize: {
                 '2xs': '0.625rem',
