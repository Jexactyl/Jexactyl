<?php

namespace Pterodactyl\Tests\Unit\Http\Middleware\Server;

use Mockery as m;
use Pterodactyl\Models\Server;
use Illuminate\Contracts\Config\Repository;
use Illuminate\Contracts\Routing\ResponseFactory;
use Pterodactyl\Http\Middleware\Server\AccessingValidServer;
use Pterodactyl\Tests\Unit\Http\Middleware\MiddlewareTestCase;
use Pterodactyl\Contracts\Repository\ServerRepositoryInterface;
use Symfony\Component\HttpKernel\Exception\ConflictHttpException;
use Symfony\Component\HttpKernel\Exception\AccessDeniedHttpException;

class AccessingValidServerTest extends MiddlewareTestCase
{
    /**
     * @var \Illuminate\Contracts\Config\Repository|\Mockery\Mock
     */
    private $config;

    /**
     * @var \Pterodactyl\Contracts\Repository\ServerRepositoryInterface|\Mockery\Mock
     */
    private $repository;

    /**
     * @var \Illuminate\Contracts\Routing\ResponseFactory|\Mockery\Mock
     */
    private $response;

    /**
     * Setup tests.
     */
    public function setUp(): void
    {
        parent::setUp();

        $this->config = m::mock(Repository::class);
        $this->repository = m::mock(ServerRepositoryInterface::class);
        $this->response = m::mock(ResponseFactory::class);
    }

    /**
     * Test that an exception is thrown if the request is an API request and the server is suspended.
     */
    public function testExceptionIsThrownIfServerIsSuspended()
    {
        $this->expectException(AccessDeniedHttpException::class);
        $this->expectExceptionMessage('Server is suspended and cannot be accessed.');

<<<<<<< HEAD
        $model = factory(Server::class)->make(['status' => Server::STATUS_SUSPENDED]);
=======
        $model = Server::factory()->make(['suspended' => 1]);
>>>>>>> b7d1c45b

        $this->request->shouldReceive('route->parameter')->with('server')->once()->andReturn('123456');
        $this->request->shouldReceive('expectsJson')->withNoArgs()->once()->andReturn(true);

        $this->repository->shouldReceive('getByUuid')->with('123456')->once()->andReturn($model);

        $this->getMiddleware()->handle($this->request, $this->getClosureAssertions());
    }

    /**
     * Test that an exception is thrown if the request is an API request and the server is not installed.
     */
    public function testExceptionIsThrownIfServerIsNotInstalled()
    {
        $this->expectException(ConflictHttpException::class);
        $this->expectExceptionMessage('Server is still completing the installation process.');

<<<<<<< HEAD
        $model = factory(Server::class)->make(['status' => Server::STATUS_INSTALLING]);
=======
        $model = Server::factory()->make(['installed' => 0]);
>>>>>>> b7d1c45b

        $this->request->shouldReceive('route->parameter')->with('server')->once()->andReturn('123456');
        $this->request->shouldReceive('expectsJson')->withNoArgs()->once()->andReturn(true);

        $this->repository->shouldReceive('getByUuid')->with('123456')->once()->andReturn($model);

        $this->getMiddleware()->handle($this->request, $this->getClosureAssertions());
    }

    /**
     * Test that the correct error pages are rendered depending on the status of the server.
     *
     * @dataProvider viewDataProvider
     */
    public function testCorrectErrorPagesAreRendered(Server $model, string $page, int $httpCode)
    {
        $this->request->shouldReceive('route->parameter')->with('server')->once()->andReturn('123456');
        $this->request->shouldReceive('expectsJson')->withNoArgs()->once()->andReturn(false);
        $this->config->shouldReceive('get')->with('pterodactyl.json_routes', [])->once()->andReturn([]);
        $this->request->shouldReceive('is')->with(...[])->once()->andReturn(false);

        $this->repository->shouldReceive('getByUuid')->with('123456')->once()->andReturn($model);
        $this->response->shouldReceive('view')->with($page, [], $httpCode)->once()->andReturn(true);

        $response = $this->getMiddleware()->handle($this->request, $this->getClosureAssertions());
        $this->assertTrue($response);
    }

    /**
     * Test that the full middleware works correctly.
     */
    public function testValidServerProcess()
    {
        $model = Server::factory()->make();

        $this->request->shouldReceive('route->parameter')->with('server')->once()->andReturn('123456');
        $this->request->shouldReceive('expectsJson')->withNoArgs()->once()->andReturn(false);
        $this->config->shouldReceive('get')->with('pterodactyl.json_routes', [])->once()->andReturn([]);
        $this->request->shouldReceive('is')->with(...[])->once()->andReturn(false);

        $this->repository->shouldReceive('getByUuid')->with('123456')->once()->andReturn($model);

        $this->getMiddleware()->handle($this->request, $this->getClosureAssertions());
        $this->assertRequestHasAttribute('server');
        $this->assertRequestAttributeEquals($model, 'server');
    }

    /**
     * Provide test data that checks that the correct view is returned for each model type.
     */
    public function viewDataProvider(): array
    {
        // Without this we are unable to instantiate the factory builders for some reason.
        $this->refreshApplication();

        return [
<<<<<<< HEAD
            [factory(Server::class)->make(['status' => Server::STATUS_SUSPENDED]), 'errors.suspended', 403],
            [factory(Server::class)->make(['status' => Server::STATUS_INSTALLING]), 'errors.installing', 409],
            [factory(Server::class)->make(['status' => Server::STATUS_INSTALL_FAILED]), 'errors.installing', 409],
=======
            [Server::factory()->make(['suspended' => 1]), 'errors.suspended', 403],
            [Server::factory()->make(['installed' => 0]), 'errors.installing', 409],
            [Server::factory()->make(['installed' => 2]), 'errors.installing', 409],
>>>>>>> b7d1c45b
        ];
    }

    /**
     * Return an instance of the middleware using mocked dependencies.
     */
    private function getMiddleware(): AccessingValidServer
    {
        return new AccessingValidServer($this->config, $this->response, $this->repository);
    }
}<|MERGE_RESOLUTION|>--- conflicted
+++ resolved
@@ -49,11 +49,7 @@
         $this->expectException(AccessDeniedHttpException::class);
         $this->expectExceptionMessage('Server is suspended and cannot be accessed.');
 
-<<<<<<< HEAD
-        $model = factory(Server::class)->make(['status' => Server::STATUS_SUSPENDED]);
-=======
         $model = Server::factory()->make(['suspended' => 1]);
->>>>>>> b7d1c45b
 
         $this->request->shouldReceive('route->parameter')->with('server')->once()->andReturn('123456');
         $this->request->shouldReceive('expectsJson')->withNoArgs()->once()->andReturn(true);
@@ -71,11 +67,7 @@
         $this->expectException(ConflictHttpException::class);
         $this->expectExceptionMessage('Server is still completing the installation process.');
 
-<<<<<<< HEAD
-        $model = factory(Server::class)->make(['status' => Server::STATUS_INSTALLING]);
-=======
         $model = Server::factory()->make(['installed' => 0]);
->>>>>>> b7d1c45b
 
         $this->request->shouldReceive('route->parameter')->with('server')->once()->andReturn('123456');
         $this->request->shouldReceive('expectsJson')->withNoArgs()->once()->andReturn(true);
@@ -132,15 +124,9 @@
         $this->refreshApplication();
 
         return [
-<<<<<<< HEAD
-            [factory(Server::class)->make(['status' => Server::STATUS_SUSPENDED]), 'errors.suspended', 403],
-            [factory(Server::class)->make(['status' => Server::STATUS_INSTALLING]), 'errors.installing', 409],
-            [factory(Server::class)->make(['status' => Server::STATUS_INSTALL_FAILED]), 'errors.installing', 409],
-=======
             [Server::factory()->make(['suspended' => 1]), 'errors.suspended', 403],
             [Server::factory()->make(['installed' => 0]), 'errors.installing', 409],
             [Server::factory()->make(['installed' => 2]), 'errors.installing', 409],
->>>>>>> b7d1c45b
         ];
     }
 
