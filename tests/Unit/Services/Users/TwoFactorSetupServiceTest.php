--- conflicted
+++ resolved
@@ -5,13 +5,9 @@
 use Mockery as m;
 use Tests\TestCase;
 use Pterodactyl\Models\User;
-<<<<<<< HEAD
-use PragmaRX\Google2FA\Google2FA;
 use Illuminate\Support\Collection;
-=======
 use PragmaRX\Google2FAQRCode\Google2FA;
 use Illuminate\Contracts\Config\Repository;
->>>>>>> 3290d398
 use Illuminate\Contracts\Encryption\Encrypter;
 use Pterodactyl\Services\Users\TwoFactorSetupService;
 use Pterodactyl\Contracts\Repository\UserRepositoryInterface;
@@ -45,6 +41,7 @@
     {
         parent::setUp();
 
+        $this->config = m::mock(Repository::class);
         $this->encrypter = m::mock(Encrypter::class);
         $this->google2FA = m::mock(Google2FA::class);
         $this->repository = m::mock(UserRepositoryInterface::class);
@@ -61,12 +58,8 @@
         config()->set('app.name', 'CompanyName');
 
         $this->google2FA->shouldReceive('generateSecretKey')->with(32)->once()->andReturn('secretKey');
-<<<<<<< HEAD
-        $this->google2FA->shouldReceive('getQRCodeGoogleUrl')->with('CompanyName', $model->email, 'secretKey')->once()->andReturn('http://url.com');
-=======
         $this->config->shouldReceive('get')->with('app.name')->once()->andReturn('CompanyName');
         $this->google2FA->shouldReceive('getQRCodeInline')->with('CompanyName', $model->email, 'secretKey')->once()->andReturn('http://url.com');
->>>>>>> 3290d398
         $this->encrypter->shouldReceive('encrypt')->with('secretKey')->once()->andReturn('encryptedSecret');
         $this->repository->shouldReceive('withoutFreshModel->update')->with($model->id, ['totp_secret' => 'encryptedSecret'])->once()->andReturnNull();
 
